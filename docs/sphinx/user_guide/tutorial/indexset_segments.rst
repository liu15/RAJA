.. ##
.. ## Copyright (c) 2016-19, Lawrence Livermore National Security, LLC.
.. ##
.. ## Produced at the Lawrence Livermore National Laboratory
.. ##
.. ## LLNL-CODE-689114
.. ##
.. ## All rights reserved.
.. ##
.. ## This file is part of RAJA.
.. ##
.. ## For details about use and distribution, please read RAJA/LICENSE.
.. ##

.. _indexset-label:

-----------------------------------------
Iteration Spaces: IndexSets and Segments
-----------------------------------------

Key RAJA features shown in this example:

  * ``RAJA::forall`` loop execution template
  * ``RAJA::RangeSegment`` (i.e., ``RAJA::TypedRangeSegment``) iteration space construct
  * ``RAJA::TypedListSegment`` iteration space construct
  * ``RAJA::IndexSet`` iteration construct and associated execution policies

The example uses a simple daxpy kernel and its usage of RAJA is similar to
previous simple loop examples. The example
focuses on how to use RAJA index sets and iteration space segments, such 
as index ranges and lists of indices. These features are important for 
applications and algorithms that use indirection arrays for irregular array 
accesses. Combining different segment types, such as ranges and lists in an 
index set allows a user to launch different iteration patterns in a single loop 
execution construct (i.e., one kernel). This is something that is not 
supported by other programming models and abstractions and is unique to RAJA. 
Applying these concepts judiciously can increase performance by allowing 
compilers to optimize for specific segment types (e.g., SIMD for range 
segments) while providing the flexibility of indirection arrays for general
indexing patterns.

.. note:: For the following examples, it is useful to remember that all
          RAJA segment types are templates, where the type of the index
          value is the template argument. So for example, the basic RAJA
          range segment type is ``RAJA::TypedRangeSegment<T>``. The type
          ``RAJA::RangeSegment`` used here (for convenience) is a type alias 
          for ``RAJA::TypedRangeSegment<RAJA::Index_type>``, where the
          template parameter is a default index type that RAJA defines.

For a summary discussion of RAJA segment and index set concepts, please 
see :ref:`index-label`.

^^^^^^^^^^^^^^^^^^^^^
RAJA Segments
^^^^^^^^^^^^^^^^^^^^^

In previous examples, we have seen how to define a contiguous range of loop
indices [0, N) with a ``RAJA::RangeSegment`` object and use it in a RAJA
loop execution template to run a loop kernel over the range. For example:

.. literalinclude:: ../../../../examples/tut_indexset-segments.cpp
                    :lines: 122-124

We can accomplish the same result by enumerating the indices in a 
``RAJA::TypedListSegment`` object. Here, we assemble the indices to a standard 
vector, create a list segment from it, and then pass the list segment to the 
forall execution template:

.. literalinclude:: ../../../../examples/tut_indexset-segments.cpp
		    :lines: 140-149

Note that we are using the following type aliases here:

.. literalinclude:: ../../../../examples/tut_indexset-segments.cpp
		    :lines: 58-59

Recall from discussion in :ref:`index-label` that ``RAJA::Index_type`` is
a default index type that RAJA defines and which is used in some RAJA
constructs as a convenience for users who want a simple mechanism to apply
index types consistently.

It is important to note what is really happening when a list segment is used. 
During loop execution, indices stored in the list segment are passed to the 
loop body one-by-one, effectively mimicking an indirection array except that
the indirection array does not appear in the loop body. For example, we can 
reverse the order of the indices, run the loop with a new list segment object, 
and get the same result since the loop is `data-parallel`:

.. literalinclude:: ../../../../examples/tut_indexset-segments.cpp
                    :lines: 165-171

Alternatively, we can also use a RAJA strided range segment to run the loop 
in reverse by giving it a stride of -1. For example:

.. literalinclude:: ../../../../examples/tut_indexset-segments.cpp
                    :lines: 188-190

^^^^^^^^^^^^^^^^^^^^^
RAJA IndexSets
^^^^^^^^^^^^^^^^^^^^^

<<<<<<< HEAD
The ``RAJA::TypedIndexSet`` template is a container that can hold an 
=======
The ``RAJA::TypedIndexSet`` template is a container that can hold
>>>>>>> 0c7b9a1b
any number of segments of arbitrary type. An index set object 
can be passed to a RAJA loop execution method, just like a segment, to
run a loop kernel. When the loop is run, the execution method iterates 
over the segments and the loop indices in each segment. Thus, the loop 
iterates can be grouped into different segments to partition the iteration 
space and iterate over the loop kernel chunks (defined by segments), in 
serial, in parallel, or in some specific dependency ordering. Individual 
segments can be executed in serial or parallel.

When an index set is defined, the segment types it may hold must be specified
as template arguments. For example, here we create an index set that can
hold list segments. Then, we add the first list segment from above to it, 
and run the loop:

.. literalinclude:: ../../../../examples/tut_indexset-segments.cpp
                    :lines: 211-217

You are probably asking: What is the 'SEQ_ISET_EXECPOL' type used for the 
execution policy? 

Well, it is like execution policy types we have seen up to this point, 
except that it specifies a two-level policy -- one for iterating over the 
segments and one for executing the iterates defined by each segment. In the 
example, we specify that we should do each of these operations sequentially 
by defining the policy as follows:

.. literalinclude:: ../../../../examples/tut_indexset-segments.cpp
                    :lines: 202-203

Next, we perform the daxpy operation by partitioning the iteration space into
two range segments:

.. literalinclude:: ../../../../examples/tut_indexset-segments.cpp
                    :lines: 229-235

The first range segment is used to run the index range [0, N/2) and the
second is used to run the range [N/2, N).

We can also break up the iteration space into three segments, 2 ranges 
and 1 list:

.. literalinclude:: ../../../../examples/tut_indexset-segments.cpp
                    :lines: 250-264

The first range segment runs the index range [0, N/3), the list segment
enumerates the indices in the interval [N/3, 2*N/3), and the second range
segment runs the range [2*N/3, N). Note that we use the same execution
policy as before. 

Before we end the discussion of these examples, we demonstrate a few more 
index set execution policy variations. To run the previous three segment 
example by iterating over the segments sequentially and executing each 
segment in parallel using OpenMP multi-threading, we would use this policy 
definition:

.. literalinclude:: ../../../../examples/tut_indexset-segments.cpp
                    :lines: 283-284

If we wanted to iterate over the segments in parallel using OpenMP 
multi-threading and execute each segment sequentially, we would use a 
policy like this:

.. literalinclude:: ../../../../examples/tut_indexset-segments.cpp
                    :lines: 302-303

Finally, to iterate over the segments sequentially and execute each segment in
parallel on a GPU by launching a CUDA kernel, we would define this policy:
 
.. literalinclude:: ../../../../examples/tut_indexset-segments.cpp
                    :lines: 320-321

The file ``RAJA/examples/tut_indexset-segments.cpp`` contains working code
for these examples.<|MERGE_RESOLUTION|>--- conflicted
+++ resolved
@@ -99,11 +99,7 @@
 RAJA IndexSets
 ^^^^^^^^^^^^^^^^^^^^^
 
-<<<<<<< HEAD
-The ``RAJA::TypedIndexSet`` template is a container that can hold an 
-=======
 The ``RAJA::TypedIndexSet`` template is a container that can hold
->>>>>>> 0c7b9a1b
 any number of segments of arbitrary type. An index set object 
 can be passed to a RAJA loop execution method, just like a segment, to
 run a loop kernel. When the loop is run, the execution method iterates 
