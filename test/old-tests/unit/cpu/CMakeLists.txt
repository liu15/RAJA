--- conflicted
+++ resolved
@@ -20,13 +20,8 @@
   DEPENDS_ON bis)
 
 raja_add_test(
-<<<<<<< HEAD
   NAME test-scan
   SOURCES test-scan.cpp)
-=======
-  NAME test-reductions
-  SOURCES test-reductions.cpp)
->>>>>>> f2bc0847
 
 raja_add_test(
   NAME test-synchronize
