--- conflicted
+++ resolved
@@ -100,22 +100,14 @@
     NAME reducemaxloc
     COMMAND ${TEST_DRIVER} $<TARGET_FILE:reducemaxloc.exe>)
 
-<<<<<<< HEAD
 if (NOT RAJA_ENABLE_CLANG_CUDA)
+  set_source_files_properties(test-scan.cxx PROPERTIES CUDA_SOURCE_PROPERTY_FORMAT OBJ)
   cuda_add_executable(scan.exe
     test-scan.cxx)
   add_test(
       NAME scan
       COMMAND ${TEST_DRIVER} $<TARGET_FILE:scan.exe>)
 endif ()
-=======
-set_source_files_properties(test-scan.cxx PROPERTIES CUDA_SOURCE_PROPERTY_FORMAT OBJ)
-cuda_add_executable(scan.exe
-  test-scan.cxx)
-add_test(
-    NAME scan
-    COMMAND ${TEST_DRIVER} $<TARGET_FILE:scan.exe>)
->>>>>>> 7f55d9dc
 
 target_link_libraries(reducemin.exe RAJA)
 target_link_libraries(reducemax.exe RAJA)
