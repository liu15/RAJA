//~~~~~~~~~~~~~~~~~~~~~~~~~~~~~~~~~~~~~~~~~~~~~~~~~~~~~~~~~~~~~~~~~~~~~~~~~~~//
// Copyright (c) 2016-20, Lawrence Livermore National Security, LLC
// and RAJA project contributors. See the RAJA/COPYRIGHT file for details.
//
// SPDX-License-Identifier: (BSD-3-Clause)
//~~~~~~~~~~~~~~~~~~~~~~~~~~~~~~~~~~~~~~~~~~~~~~~~~~~~~~~~~~~~~~~~~~~~~~~~~~~//

///
/// Source file containing tests for RAJA GPU scan operations.
///

#include <algorithm>
#include <numeric>
#include <random>
#include <tuple>
#include <type_traits>

#include <cstdlib>

#include "RAJA/RAJA.hpp"

#include "RAJA_gtest.hpp"
#include "type_helper.hpp"

static const int N = 32000;

// Unit Test Space Exploration

using ExecTypes = std::tuple<RAJA::hip_exec<128>, RAJA::hip_exec<256>>;


using ReduceTypes = std::tuple<RAJA::operators::plus<int>,
                               RAJA::operators::plus<double>,
                               RAJA::operators::minimum<float>,
                               RAJA::operators::minimum<double>,
                               RAJA::operators::maximum<int>,
                               RAJA::operators::maximum<float>>;

using CrossTypes =
    ForTesting<typename types::product<ExecTypes, ReduceTypes>::type>;

template <typename Tuple>
struct Info {
  using exec = typename std::tuple_element<0, Tuple>::type;
  using function = typename std::tuple_element<1, Tuple>::type;
  using data_type = typename function::result_type;
};

template <typename Tuple>
struct ScanHIPUnitTest : public ::testing::Test {

  using data_type = typename Info<Tuple>::data_type;
  static data_type* data;
  static data_type* d_data;

  static void SetUpTestCase()
  {
    data = (data_type*) malloc(sizeof(data_type) * N);
    hipMalloc((void**)&d_data, sizeof(data_type) * N);
    std::iota(data, data + N, 1);
    std::shuffle(data, data + N, std::mt19937{std::random_device{}()});
    hipMemcpy(d_data, data,
              sizeof(data_type) * N,
              hipMemcpyHostToDevice);
  }

  static void TearDownTestCase() { free(data); hipFree(d_data); }
};

template <typename Tuple>
typename Info<Tuple>::data_type* ScanHIPUnitTest<Tuple>::data = nullptr;
template <typename Tuple>
typename Info<Tuple>::data_type* ScanHIPUnitTest<Tuple>::d_data = nullptr;

<<<<<<< HEAD
TYPED_TEST_CASE_P(ScanHIPUnitTest);
=======
TYPED_TEST_SUITE_P(ScanHIP);
>>>>>>> 5c7643f8

template <typename Function, typename T>
::testing::AssertionResult check_inclusive(const T* actual, const T* original)
{
  T init = Function::identity();
  for (int i = 0; i < N; ++i) {
    init = Function()(init, *original);
    if (*actual != init)
      return ::testing::AssertionFailure()
             << *actual << " != " << init << " (at index " << i << ")";
    ++actual;
    ++original;
  }
  return ::testing::AssertionSuccess();
}

template <typename Function, typename T>
::testing::AssertionResult check_exclusive(const T* actual,
                                           const T* original,
                                           T init = Function::identity())
{
  for (int i = 0; i < N; ++i) {
    if (*actual != init)
      return ::testing::AssertionFailure()
             << *actual << " != " << init << " (at index " << i << ")";
    init = Function()(init, *original);
    ++actual;
    ++original;
  }
  return ::testing::AssertionSuccess();
}

GPU_TYPED_TEST_P(ScanHIPUnitTest, inclusive)
{
  using T = typename Info<TypeParam>::data_type;
  using Function = typename Info<TypeParam>::function;

  T* out;
  T* d_out;
  out = (T*) malloc(sizeof(T) * N);
  hipMalloc((void**)&d_out, sizeof(T) * N);

  RAJA::inclusive_scan(typename Info<TypeParam>::exec(),
                       ScanHIPUnitTest<TypeParam>::d_data,
                       ScanHIPUnitTest<TypeParam>::d_data + N,
                       d_out,
                       Function{});

  hipMemcpy(out, d_out,
            sizeof(T) * N,
            hipMemcpyDeviceToHost);

  ASSERT_TRUE(check_inclusive<Function>(out, ScanHIPUnitTest<TypeParam>::data));
  free(out);
  hipFree(d_out);
}

GPU_TYPED_TEST_P(ScanHIPUnitTest, inclusive_inplace)
{
  using T = typename Info<TypeParam>::data_type;
  using Function = typename Info<TypeParam>::function;

  T* data;
  T* d_data;
  data = (T*) malloc(sizeof(T) * N);
  hipMalloc((void**)&d_data, sizeof(T) * N);
  std::copy_n(ScanHIPUnitTest<TypeParam>::data, N, data);
  hipMemcpy(d_data, data,
            sizeof(T) * N,
            hipMemcpyHostToDevice);

  RAJA::inclusive_scan_inplace(typename Info<TypeParam>::exec(),
                               d_data,
                               d_data + N,
                               Function{});

  hipMemcpy(data, d_data,
            sizeof(T) * N,
            hipMemcpyDeviceToHost);

  ASSERT_TRUE(check_inclusive<Function>(data, ScanHIPUnitTest<TypeParam>::data));
  hipFree(data);
}

GPU_TYPED_TEST_P(ScanHIPUnitTest, exclusive)
{
  using T = typename Info<TypeParam>::data_type;
  using Function = typename Info<TypeParam>::function;

  T* out;
  T* d_out;
  out = (T*) malloc(sizeof(T) * N);
  hipMalloc((void**)&d_out, sizeof(T) * N);

  RAJA::exclusive_scan(typename Info<TypeParam>::exec(),
                       ScanHIPUnitTest<TypeParam>::d_data,
                       ScanHIPUnitTest<TypeParam>::d_data + N,
                       d_out,
                       Function{});

  hipMemcpy(out, d_out,
            sizeof(T) * N,
            hipMemcpyDeviceToHost);

  ASSERT_TRUE(check_exclusive<Function>(out, ScanHIPUnitTest<TypeParam>::data));
  free(out);
  hipFree(d_out);
}

GPU_TYPED_TEST_P(ScanHIPUnitTest, exclusive_inplace)
{
  using T = typename Info<TypeParam>::data_type;
  using Function = typename Info<TypeParam>::function;

  T* data;
  T* d_data;
  data = (T*) malloc(sizeof(T) * N);
  hipMalloc((void**)&d_data, sizeof(T) * N);
  std::copy_n(ScanHIPUnitTest<TypeParam>::data, N, data);
  hipMemcpy(d_data, data,
            sizeof(T) * N,
            hipMemcpyHostToDevice);

  RAJA::exclusive_scan_inplace(typename Info<TypeParam>::exec(),
                               d_data,
                               d_data + N,
                               Function{});

  hipMemcpy(data, d_data,
            sizeof(T) * N,
            hipMemcpyDeviceToHost);

  ASSERT_TRUE(check_exclusive<Function>(data, ScanHIPUnitTest<TypeParam>::data));
  free(data);
  hipFree(d_data);
}

GPU_TYPED_TEST_P(ScanHIPUnitTest, exclusive_offset)
{
  using T = typename Info<TypeParam>::data_type;
  using Function = typename Info<TypeParam>::function;

  T* out;
  T* d_out;
  out = (T*) malloc(sizeof(T) * N);
  hipMalloc((void**)&d_out, sizeof(T) * N);

  RAJA::exclusive_scan(typename Info<TypeParam>::exec(),
                       ScanHIPUnitTest<TypeParam>::d_data,
                       ScanHIPUnitTest<TypeParam>::d_data + N,
                       d_out,
                       Function{},
                       T(2));

  hipMemcpy(out, d_out,
            sizeof(T) * N,
            hipMemcpyDeviceToHost);

  ASSERT_TRUE(check_exclusive<Function>(out, ScanHIPUnitTest<TypeParam>::data, T(2)));
  free(out);
  hipFree(d_out);
}

GPU_TYPED_TEST_P(ScanHIPUnitTest, exclusive_inplace_offset)
{
  using T = typename Info<TypeParam>::data_type;
  using Function = typename Info<TypeParam>::function;

  T* data;
  T* d_data;
  data = (T*) malloc(sizeof(T) * N);
  hipMalloc((void**)&d_data, sizeof(T) * N);
  std::copy_n(ScanHIPUnitTest<TypeParam>::data, N, data);
  hipMemcpy(d_data, data,
            sizeof(T) * N,
            hipMemcpyHostToDevice);

  RAJA::exclusive_scan_inplace(
      typename Info<TypeParam>::exec(), d_data, d_data + N, Function{}, T(2));

  hipMemcpy(data, d_data,
            sizeof(T) * N,
            hipMemcpyDeviceToHost);

  ASSERT_TRUE(check_exclusive<Function>(data, ScanHIPUnitTest<TypeParam>::data, T(2)));
  free(data);
  hipFree(d_data);
}

<<<<<<< HEAD
REGISTER_TYPED_TEST_CASE_P(ScanHIPUnitTest,
                           inclusive,
                           inclusive_inplace,
                           exclusive,
                           exclusive_inplace,
                           exclusive_offset,
                           exclusive_inplace_offset);

INSTANTIATE_TYPED_TEST_CASE_P(ScanHIPUnitTests, ScanHIPUnitTest, CrossTypes);
=======
REGISTER_TYPED_TEST_SUITE_P(ScanHIP,
                            inclusive,
                            inclusive_inplace,
                            exclusive,
                            exclusive_inplace,
                            exclusive_offset,
                            exclusive_inplace_offset);

INSTANTIATE_TYPED_TEST_SUITE_P(ScanHIPTests, ScanHIP, CrossTypes);
>>>>>>> 5c7643f8
<|MERGE_RESOLUTION|>--- conflicted
+++ resolved
@@ -72,11 +72,7 @@
 template <typename Tuple>
 typename Info<Tuple>::data_type* ScanHIPUnitTest<Tuple>::d_data = nullptr;
 
-<<<<<<< HEAD
-TYPED_TEST_CASE_P(ScanHIPUnitTest);
-=======
-TYPED_TEST_SUITE_P(ScanHIP);
->>>>>>> 5c7643f8
+TYPED_TEST_SUITE_P(ScanHIPUnitTest);
 
 template <typename Function, typename T>
 ::testing::AssertionResult check_inclusive(const T* actual, const T* original)
@@ -266,8 +262,7 @@
   hipFree(d_data);
 }
 
-<<<<<<< HEAD
-REGISTER_TYPED_TEST_CASE_P(ScanHIPUnitTest,
+REGISTER_TYPED_TEST_SUITE_P(ScanHIPUnitTest,
                            inclusive,
                            inclusive_inplace,
                            exclusive,
@@ -275,15 +270,4 @@
                            exclusive_offset,
                            exclusive_inplace_offset);
 
-INSTANTIATE_TYPED_TEST_CASE_P(ScanHIPUnitTests, ScanHIPUnitTest, CrossTypes);
-=======
-REGISTER_TYPED_TEST_SUITE_P(ScanHIP,
-                            inclusive,
-                            inclusive_inplace,
-                            exclusive,
-                            exclusive_inplace,
-                            exclusive_offset,
-                            exclusive_inplace_offset);
-
-INSTANTIATE_TYPED_TEST_SUITE_P(ScanHIPTests, ScanHIP, CrossTypes);
->>>>>>> 5c7643f8
+INSTANTIATE_TYPED_TEST_CASE_P(ScanHIPUnitTests, ScanHIPUnitTest, CrossTypes);