//~~~~~~~~~~~~~~~~~~~~~~~~~~~~~~~~~~~~~~~~~~~~~~~~~~~~~~~~~~~~~~~~~~~~~~~~~~~//
// Copyright (c) 2016-20, Lawrence Livermore National Security, LLC
// and RAJA project contributors. See the RAJA/COPYRIGHT file for details.
//
// SPDX-License-Identifier: (BSD-3-Clause)
//~~~~~~~~~~~~~~~~~~~~~~~~~~~~~~~~~~~~~~~~~~~~~~~~~~~~~~~~~~~~~~~~~~~~~~~~~~~//

///
/// Source file containing tests for RAJA reducer constructors and initialization.
///

#include "tests/test-reducer-constructors.hpp"

#include "test-reducer-utils.hpp"

#if defined(RAJA_ENABLE_HIP)
using HipInitReducerConstructorTypes = Test< camp::cartesian_product<
                                                        HipReducerPolicyList,
                                                        DataTypeList,
                                                        HipResourceList,
                                                        HipForoneList                                                     >
                            >::Types;

INSTANTIATE_TYPED_TEST_SUITE_P(HipInitTest,
<<<<<<< HEAD
                               ReducerInitConstructorUnitTest,
                               HipInitReducerConstructorTypes);
=======
                              ReducerInitConstructorUnitTest,
                              HipInitReducerConstructorTypes);
>>>>>>> 565346a1
#endif
<|MERGE_RESOLUTION|>--- conflicted
+++ resolved
@@ -14,19 +14,13 @@
 #include "test-reducer-utils.hpp"
 
 #if defined(RAJA_ENABLE_HIP)
-using HipInitReducerConstructorTypes = Test< camp::cartesian_product<
-                                                        HipReducerPolicyList,
-                                                        DataTypeList,
-                                                        HipResourceList,
-                                                        HipForoneList                                                     >
-                            >::Types;
+using HipInitReducerConstructorTypes = 
+  Test< camp::cartesian_product< HipReducerPolicyList,
+                                 DataTypeList,
+                                 HipResourceList,
+                                 HipForoneList > >::Types;
 
 INSTANTIATE_TYPED_TEST_SUITE_P(HipInitTest,
-<<<<<<< HEAD
                                ReducerInitConstructorUnitTest,
                                HipInitReducerConstructorTypes);
-=======
-                              ReducerInitConstructorUnitTest,
-                              HipInitReducerConstructorTypes);
->>>>>>> 565346a1
 #endif
