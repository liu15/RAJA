--- conflicted
+++ resolved
@@ -194,11 +194,7 @@
   using ELL_PERM = PERM_IJ;
 };
 
-<<<<<<< HEAD
-#if defined(RAJA_ENABLE_OPENMP)
-=======
 #if defined (RAJA_ENABLE_OPENMP)
->>>>>>> c7854e4a
 
 // Parallel on zones,  loop nesting: Zones, Groups, Moments, Directions
 struct PolLTimesD_OMP : PolLTimesCommon {
