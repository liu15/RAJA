--- conflicted
+++ resolved
@@ -103,43 +103,16 @@
 
 template <typename TRANSFORMS>
 using POLICIES =
-<<<<<<< HEAD
+    std::tuple<ExecInfo<TRANSFORMS, loop_exec, loop_exec>
+               //,ExecInfo<TRANSFORMS, seq_exec, simd_exec> //Need to fix... 
 #if defined(RAJA_ENABLE_OPENMP)
-    std::tuple<ExecInfo<TRANSFORMS, seq_exec, seq_exec>,
-               ExecInfo<TRANSFORMS, seq_exec, simd_exec>,
-               ExecInfo<TRANSFORMS, simd_exec, simd_exec>,
-               ExecInfo<TRANSFORMS, seq_exec, omp_parallel_for_exec>,
-               OMPExecInfo<TRANSFORMS, simd_exec, omp_for_nowait_exec>,
-               OMPExecInfo<TRANSFORMS, simd_exec, omp_for_nowait_exec>>;
-#else
-
+               ,ExecInfo<TRANSFORMS, loop_exec, omp_parallel_for_exec>
+               ,OMPExecInfo<TRANSFORMS, loop_exec, omp_for_nowait_exec>
+#endif
 #if defined(RAJA_ENABLE_TBB)
-    std::tuple<ExecInfo<TRANSFORMS, seq_exec, seq_exec>,
-               ExecInfo<TRANSFORMS, seq_exec, simd_exec>,
-               ExecInfo<TRANSFORMS, simd_exec, simd_exec>,
-               ExecInfo<TRANSFORMS, seq_exec, tbb_for_exec>,
-               ExecInfo<TRANSFORMS, simd_exec, tbb_for_exec>>;
-#else
-    std::tuple<ExecInfo<TRANSFORMS, seq_exec, seq_exec>,
-               ExecInfo<TRANSFORMS, seq_exec, simd_exec>,
-               ExecInfo<TRANSFORMS, simd_exec, simd_exec>>;
-#endif
-=======
-    std::tuple<ExecInfo<TRANSFORMS, seq_exec, seq_exec>
-               //,ExecInfo<TRANSFORMS, seq_exec, simd_exec> //Need to fix... 
-               //ExecInfo<TRANSFORMS, simd_exec, simd_exec>
-#if defined(RAJA_ENABLE_OPENMP)
-               //,
-               // ExecInfo<TRANSFORMS, seq_exec, omp_parallel_for_exec>,
-               //OMPExecInfo<TRANSFORMS, simd_exec, omp_for_nowait_exec>,
-               //OMPExecInfo<TRANSFORMS, simd_exec, omp_for_nowait_exec>
-#endif
-#if defined(RAJA_ENABLE_TBB)
-               //,
-               ,ExecInfo<TRANSFORMS, seq_exec, tbb_for_exec>
-               //,ExecInfo<TRANSFORMS, simd_exec, tbb_for_exec>
->>>>>>> 6881e328
-#endif
+               ,ExecInfo<TRANSFORMS, loop_exec, tbb_for_exec>
+#endif
+               >;
 
 
 using InstPolicies =
