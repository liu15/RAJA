--- conflicted
+++ resolved
@@ -45,99 +45,26 @@
   add_definitions(-DRAJA_ENABLE_NESTED)
 endif()
 
-<<<<<<< HEAD
+set_source_files_properties(buildIndexSet.cxx PROPERTIES CUDA_SOURCE_PROPERTY_FORMAT OBJ)
+raja_add_library(NAME bis SOURCES buildIndexSet.cxx)
+target_link_libraries(bis RAJA)
+
+set_source_files_properties(main-iss.cxx PROPERTIES CUDA_SOURCE_PROPERTY_FORMAT OBJ)
 if (RAJA_ENABLE_CUDA)
-  set_source_files_properties(buildIndexSet.cxx PROPERTIES CUDA_SOURCE_PROPERTY_FORMAT OBJ)
-  cuda_add_library(bis buildIndexSet.cxx)
-  target_link_libraries(bis RAJA)
-
-  set_source_files_properties(main-iss.cxx PROPERTIES CUDA_SOURCE_PROPERTY_FORMAT OBJ)
-  cuda_add_executable(iss-test
-    main-iss.cxx)
-=======
-raja_add_library(NAME bis SOURCES buildIndexSet.cxx)
->>>>>>> 3adec511
+  cuda_add_executable(iss-test main-iss.cxx)
+else()
+  add_executable(iss-test main-iss.cxx)
+endif()
+target_link_libraries(iss-test RAJA ${CMAKE_THREAD_LIBS_INIT})
 
 raja_add_test(
   NAME CPUreduce-test
   SOURCES main-reduce.cxx
   DEPENDS_ON bis)
 
-<<<<<<< HEAD
-  set_source_files_properties(main-reduce.cxx PROPERTIES CUDA_SOURCE_PROPERTY_FORMAT OBJ)
-  cuda_add_executable(CPUreduce-test.exe
-    main-reduce.cxx)
-
-  set_source_files_properties(main-nested.cxx PROPERTIES CUDA_SOURCE_PROPERTY_FORMAT OBJ)
-  cuda_add_executable(CPUnested-test.exe
-    main-nested.cxx)
-
-  if(RAJA_ENABLE_OPENMP)
-      set_source_files_properties(main-nested-reduce.cxx PROPERTIES CUDA_SOURCE_PROPERTY_FORMAT OBJ)
-      cuda_add_executable(CPUnested_reduce-test.exe
-        main-nested-reduce.cxx)
-  endif()
-
-  set_source_files_properties(test-indexsets.cxx PROPERTIES CUDA_SOURCE_PROPERTY_FORMAT OBJ)
-  cuda_add_executable(indexset-tests
-    test-indexsets.cxx)
-
-  set_source_files_properties(test-traversals.cxx PROPERTIES CUDA_SOURCE_PROPERTY_FORMAT OBJ)
-  cuda_add_executable(traversal-tests
-    test-traversals.cxx)
-
-  set_source_files_properties(test-scan.cxx PROPERTIES CUDA_SOURCE_PROPERTY_FORMAT OBJ)
-  cuda_add_executable(scan-tests
-    test-scan.cxx)
-
-else()
-  add_library(bis buildIndexSet.cxx)
-  target_link_libraries(bis RAJA)
-
-  add_executable(iss-test
-    main-iss.cxx)
-
-  add_executable(CPUtraversal-test.exe
-    main-traversal.cxx)
-
-  add_executable(CPUreduce-test.exe
-    main-reduce.cxx)
-
-  add_executable(CPUnested-test.exe
-    main-nested.cxx)
-
-  if(RAJA_ENABLE_OPENMP)
-    add_executable(CPUnested_reduce-test.exe
-      main-nested-reduce.cxx)
-  endif()
-
-  add_executable(indexset-tests
-    test-indexsets.cxx)
-
-  add_executable(traversal-tests
-    test-traversals.cxx)
-
-  add_executable(scan-tests
-    test-scan.cxx)
-
-endif()
-
-add_test(
-  NAME CPUtraversal
-  COMMAND ${TEST_DRIVER} $<TARGET_FILE:CPUtraversal-test.exe>)
-
-add_test(
-  NAME CPUreduce
-  COMMAND ${TEST_DRIVER} $<TARGET_FILE:CPUreduce-test.exe>)
-
-add_test(
-  NAME CPUnested
-  COMMAND ${TEST_DRIVER} $<TARGET_FILE:CPUnested-test.exe>)
-=======
 raja_add_test(
   NAME CPUnested-test
   SOURCES main-nested.cxx)
->>>>>>> 3adec511
 
 if(RAJA_ENABLE_OPENMP)
   raja_add_test(
@@ -145,34 +72,6 @@
     SOURCES main-nested-reduce.cxx)
 endif()
 
-<<<<<<< HEAD
-add_test(
-    NAME indexset-test
-    COMMAND ${TEST_DRIVER} $<TARGET_FILE:indexset-tests>)
-
-target_link_libraries(iss-test RAJA ${CMAKE_THREAD_LIBS_INIT})
-
-target_link_libraries(indexset-tests RAJA bis gtest gtest_main ${CMAKE_THREAD_LIBS_INIT})
-
-add_test(
-    NAME traversal-test
-    COMMAND ${TEST_DRIVER} $<TARGET_FILE:traversal-tests>)
-
-target_link_libraries(traversal-tests RAJA bis gtest gtest_main ${CMAKE_THREAD_LIBS_INIT})
-
-add_test(
-    NAME scan-test
-    COMMAND ${TEST_DRIVER} $<TARGET_FILE:scan-tests>)
-
-target_link_libraries(scan-tests RAJA gtest gtest_main ${CMAKE_THREAD_LIBS_INIT})
-
-target_link_libraries(CPUtraversal-test.exe bis RAJA)
-target_link_libraries(CPUreduce-test.exe RAJA bis)
-target_link_libraries(CPUnested-test.exe RAJA)
-if(RAJA_ENABLE_OPENMP)
-  target_link_libraries(CPUnested_reduce-test.exe RAJA)
-endif()
-=======
 raja_add_test(
   NAME indexset-tests
   SOURCES test-indexsets.cxx
@@ -192,6 +91,5 @@
   raja_add_test(
     NAME forall-tests
     SOURCES test-forall.cxx
-    DEPENDS_ON bis gtest gtest_main ${CMAKE_THREAD_LIBS_INIT}) 
+    DEPENDS_ON bis gtest gtest_main ${CMAKE_THREAD_LIBS_INIT})
 endif ()
->>>>>>> 3adec511
