###############################################################################
#
# Copyright (c) 2016, Lawrence Livermore National Security, LLC.
#
# Produced at the Lawrence Livermore National Laboratory
#
# LLNL-CODE-689114
#
# All rights reserved.
#
# This file is part of RAJA.
#
# For additional details, please also read raja/README-license.txt.
#
# Redistribution and use in source and binary forms, with or without
# modification, are permitted provided that the following conditions are met:
#
# * Redistributions of source code must retain the above copyright notice,
#   this list of conditions and the disclaimer below.
#
# * Redistributions in binary form must reproduce the above copyright notice,
#   this list of conditions and the disclaimer (as noted below) in the
#   documentation and/or other materials provided with the distribution.
#
# * Neither the name of the LLNS/LLNL nor the names of its contributors may
#   be used to endorse or promote products derived from this software without
#   specific prior written permission.
#
# THIS SOFTWARE IS PROVIDED BY THE COPYRIGHT HOLDERS AND CONTRIBUTORS "AS IS"
# AND ANY EXPRESS OR IMPLIED WARRANTIES, INCLUDING, BUT NOT LIMITED TO, THE
# IMPLIED WARRANTIES OF MERCHANTABILITY AND FITNESS FOR A PARTICULAR PURPOSE
# ARE DISCLAIMED. IN NO EVENT SHALL LAWRENCE LIVERMORE NATIONAL SECURITY,
# LLC, THE U.S. DEPARTMENT OF ENERGY OR CONTRIBUTORS BE LIABLE FOR ANY
# DIRECT, INDIRECT, INCIDENTAL, SPECIAL, EXEMPLARY, OR CONSEQUENTIAL
# DAMAGES  (INCLUDING, BUT NOT LIMITED TO, PROCUREMENT OF SUBSTITUTE GOODS
# OR SERVICES; LOSS OF USE, DATA, OR PROFITS; OR BUSINESS INTERRUPTION)
# HOWEVER CAUSED AND ON ANY THEORY OF LIABILITY, WHETHER IN CONTRACT,
# STRICT LIABILITY, OR TORT (INCLUDING NEGLIGENCE OR OTHERWISE) ARISING
# IN ANY WAY OUT OF THE USE OF THIS SOFTWARE, EVEN IF ADVISED OF THE
# POSSIBILITY OF SUCH DAMAGE.
#
###############################################################################

if (NOT RAJA_ENABLE_NESTED)
  add_definitions(-DRAJA_ENABLE_NESTED)
endif()

if (RAJA_ENABLE_CUDA)
  cuda_add_library(bis buildIndexSet.cxx)
  cuda_add_executable(CPUtraversal-test.exe
    main-traversal.cxx)

  cuda_add_executable(CPUreduce-test.exe
    main-reduce.cxx)

  cuda_add_executable(CPUnested-test.exe
    main-nested.cxx)

  if(RAJA_ENABLE_OPENMP)
      cuda_add_executable(CPUnested_reduce-test.exe
        main-nested-reduce.cxx)
  endif()

  cuda_add_executable(indexset-tests
    test-indexsets.cxx)

  cuda_add_executable(traversal-tests
    test-traversals.cxx)

  cuda_add_executable(scan-tests
    test-scan.cxx)

  cuda_add_executable(reduction-tests
    test-reductions.cxx)

else()
  add_library(bis buildIndexSet.cxx)
  add_executable(CPUtraversal-test.exe
    main-traversal.cxx)

  add_executable(CPUreduce-test.exe
    main-reduce.cxx)

  add_executable(CPUnested-test.exe
    main-nested.cxx)

  if(RAJA_ENABLE_OPENMP)
    add_executable(CPUnested_reduce-test.exe
      main-nested-reduce.cxx)
  endif()

  add_executable(indexset-tests
    test-indexsets.cxx)

  add_executable(traversal-tests
    test-traversals.cxx)

  add_executable(scan-tests
    test-scan.cxx)

  add_executable(reduction-tests
    test-reductions.cxx)

endif()

add_test(
  NAME CPUtraversal
  COMMAND ${TEST_DRIVER} $<TARGET_FILE:CPUtraversal-test.exe>)

add_test(
  NAME CPUreduce
  COMMAND ${TEST_DRIVER} $<TARGET_FILE:CPUreduce-test.exe>)

add_test(
  NAME CPUnested
  COMMAND ${TEST_DRIVER} $<TARGET_FILE:CPUnested-test.exe>)

if(RAJA_ENABLE_OPENMP)
    add_test(
      NAME CPUnested-reduce
      COMMAND ${TEST_DRIVER} $<TARGET_FILE:CPUnested_reduce-test.exe>)
endif()

add_test(
    NAME indexset-test
    COMMAND ${TEST_DRIVER} $<TARGET_FILE:indexset-tests>)

target_link_libraries(indexset-tests RAJA bis gtest gtest_main ${CMAKE_THREAD_LIBS_INIT})

add_test(
    NAME traversal-test
    COMMAND ${TEST_DRIVER} $<TARGET_FILE:traversal-tests>)

target_link_libraries(traversal-tests RAJA bis gtest gtest_main ${CMAKE_THREAD_LIBS_INIT})

add_test(
    NAME scan-test
<<<<<<< HEAD
    COMMAND ${TEST_DRIVER} $<TARGET_FILE:traversal-tests>)
=======
    COMMAND ${TEST_DRIVER} $<TARGET_FILE:scan-tests>)

>>>>>>> b1f3c76e
target_link_libraries(scan-tests RAJA gtest gtest_main ${CMAKE_THREAD_LIBS_INIT})

add_test(
    NAME reduction-test
    COMMAND ${TEST_DRIVER} $<TARGET_FILE:reduction-tests>)
target_link_libraries(reduction-tests RAJA gtest gtest_main ${CMAKE_THREAD_LIBS_INIT})


target_link_libraries(CPUtraversal-test.exe RAJA bis)
target_link_libraries(CPUreduce-test.exe RAJA bis)
target_link_libraries(CPUnested-test.exe RAJA)
if(RAJA_ENABLE_OPENMP)
  target_link_libraries(CPUnested_reduce-test.exe RAJA)
endif()<|MERGE_RESOLUTION|>--- conflicted
+++ resolved
@@ -135,12 +135,8 @@
 
 add_test(
     NAME scan-test
-<<<<<<< HEAD
-    COMMAND ${TEST_DRIVER} $<TARGET_FILE:traversal-tests>)
-=======
     COMMAND ${TEST_DRIVER} $<TARGET_FILE:scan-tests>)
 
->>>>>>> b1f3c76e
 target_link_libraries(scan-tests RAJA gtest gtest_main ${CMAKE_THREAD_LIBS_INIT})
 
 add_test(
