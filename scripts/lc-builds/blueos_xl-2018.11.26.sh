--- conflicted
+++ resolved
@@ -25,10 +25,7 @@
   -DCMAKE_BUILD_TYPE=Release\
   -C ../host-configs/lc-builds/blueos/xl_2018_11_26.cmake \
   -DENABLE_OPENMP=On \
-<<<<<<< HEAD
-=======
   -DOpenMP_CXX_FLAGS="-qsmp=omp;-qnoeh;-qalias=noansi" \
->>>>>>> 0018972e
   -DCMAKE_INSTALL_PREFIX=../install_${BUILD_SUFFIX} \
   "$@" \
   ..