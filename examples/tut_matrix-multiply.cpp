//~~~~~~~~~~~~~~~~~~~~~~~~~~~~~~~~~~~~~~~~~~~~~~~~~~~~~~~~~~~~~~~~~~~~~~~~~~~//
// Copyright (c) 2016-19, Lawrence Livermore National Security, LLC
// and RAJA project contributors. See the RAJA/COPYRIGHT file for details.
//
// SPDX-License-Identifier: (BSD-3-Clause)
//~~~~~~~~~~~~~~~~~~~~~~~~~~~~~~~~~~~~~~~~~~~~~~~~~~~~~~~~~~~~~~~~~~~~~~~~~~~//

#include <cstdlib>
#include <iostream>
#include <cstring>
#include <cmath>

#include "memoryManager.hpp"

#include "RAJA/RAJA.hpp"

/*
 *  Matrix Multiplication Example
 *
 *  Example computes the product of two square matrices and introduces
 *  RAJA nested loop capabilities via a sequence of implementations.
 *
 *  RAJA features shown:
 *    - Index range segment
 *    - View abstraction
 *    - Basic usage of 'RAJA::kernel' abstractions for nested loops
 *    - Collapsing loops under OpenMP and CUDA policies
 *    - Specifying lambda arguments through statements
 *
 * If CUDA is enabled, CUDA unified memory is used.
 */

/*
  Define number of threads in x and y dimensions of a CUDA thread block
*/
#if defined(RAJA_ENABLE_CUDA)
#define CUDA_BLOCK_SIZE 16
#endif


//
// Define dimensionality of matrices.
//
const int DIM = 2;

//
// Define macros to simplify row-col indexing (non-RAJA implementations only)
//
#define A(r, c) A[c + N * r]
#define B(r, c) B[c + N * r]
#define C(r, c) C[c + N * r]

/*
  Define CUDA matrix multiplication kernel for comparison to RAJA version
*/
#if defined(RAJA_ENABLE_CUDA)
__global__ void matMultKernel(int N, double* C, double* A, double* B)
{
  int row = blockIdx.y * blockDim.y + threadIdx.y;
  int col = blockIdx.x * blockDim.x + threadIdx.x;

  if ( row < N && col < N ) {
    double dot = 0.0;
    for (int k = 0; k < N; ++k) {
      dot += A(row, k) * B(k, col);
    }

    C(row, col) = dot;
  }
}
#endif

//
// Functions for checking results
//
template <typename T>
void checkResult(T *C, int N);

template <typename T>
void checkResult(RAJA::View<T, RAJA::Layout<DIM>> Cview, int N);

//
// Functions for printing results
//
template <typename T>
void printResult(T *C, int N);

template <typename T>
void printResult(RAJA::View<T, RAJA::Layout<DIM>> Cview, int N);


int main(int RAJA_UNUSED_ARG(argc), char **RAJA_UNUSED_ARG(argv[]))
{

  std::cout << "\n\nRAJA matrix multiplication example...\n";

//
// Define num rows/cols in matrix
//
  const int N = 1000;
//const int N = CUDA_BLOCK_SIZE * CUDA_BLOCK_SIZE;

//
// Allocate and initialize matrix data.
//
  double *A = memoryManager::allocate<double>(N * N);
  double *B = memoryManager::allocate<double>(N * N);
  double *C = memoryManager::allocate<double>(N * N);

  for (int row = 0; row < N; ++row) {
    for (int col = 0; col < N; ++col) {
      A(row, col) = row;
      B(row, col) = col;
    }
  }

//----------------------------------------------------------------------------//

  std::cout << "\n Running C-version of matrix multiplication...\n";

  std::memset(C, 0, N*N * sizeof(double));

  for (int row = 0; row < N; ++row) {
    for (int col = 0; col < N; ++col) {

      double dot = 0.0;
      for (int k = 0; k < N; ++k) {
        dot += A(row, k) * B(k, col);
      }

      C(row, col) = dot;
    }
  }
  checkResult<double>(C, N);
//printResult<double>(C, N);


//----------------------------------------------------------------------------//

//
// In the following RAJA implementations of matrix multiplication, we
// use RAJA 'View' objects to access the matrix data. A RAJA view
// holds a pointer to a data array and enables multi-dimensional indexing
// into that data, similar to the macros we defined above.
//
  RAJA::View<double, RAJA::Layout<DIM>> Aview(A, N, N);
  RAJA::View<double, RAJA::Layout<DIM>> Bview(B, N, N);
  RAJA::View<double, RAJA::Layout<DIM>> Cview(C, N, N);

//----------------------------------------------------------------------------//

//
// Here, we define RAJA range segments to define the ranges of
// row, column, and dot-product loops
//
  RAJA::RangeSegment row_range(0, N);
  RAJA::RangeSegment col_range(0, N);
  RAJA::RangeSegment dot_range(0, N);


//----------------------------------------------------------------------------//

//
// In the next few examples, we show ways that we can use RAJA::forall
// statements for the matrix multiplication kernel. This usage is not
// recommended for performance reasons. Specifically, it limits the amount
// of parallelism that can be exposed to less than is possible. We show
// this usage here, to make this point clear. Later in this file, we
// introduce RAJA nested loop abstractions and show that we can extract all
// available parallelism.
//
//
// In the first RAJA implementation, we replace the outer 'row' loop
// with a RAJA::forall statement. The lambda expression contains the
// inner loops.
//

//----------------------------------------------------------------------------//

  std::cout << "\n Running sequential mat-mult (RAJA-row)...\n";

  std::memset(C, 0, N*N * sizeof(double));

  RAJA::forall<RAJA::loop_exec>( row_range, [=](int row) {

    for (int col = 0; col < N; ++col) {

      double dot = 0.0;
      for (int k = 0; k < N; ++k) {
        dot += Aview(row, k) * Bview(k, col);
      }
<<<<<<< HEAD
=======

>>>>>>> 9acc2a8c
      Cview(row, col) = dot;

    }

  });
  checkResult<double>(Cview, N);
//printResult<double>(Cview, N);


//----------------------------------------------------------------------------//

//
// Next, we replace the outer 'row' loop and the inner 'col' loop
// with RAJA::forall statements. This will also work with parallel
// execution policies, such as OpenMP and CUDA, with caveats and
// restrictions.
//
// However, nesting RAJA::forall calls like this is not recommended as
// it limits the ability to expose parallelism and flexibility for
// implementation alternatives.
//

  std::cout << "\n Running sequential mat-mult (RAJA-row, RAJA-col)...\n";

  std::memset(C, 0, N*N * sizeof(double));

  RAJA::forall<RAJA::loop_exec>( row_range, [=](int row) {

    RAJA::forall<RAJA::loop_exec>( col_range, [=](int col) {

      double dot = 0.0;
      for (int k = 0; k < N; ++k) {
        dot += Aview(row, k) * Bview(k, col);
      }
      Cview(row, col) = dot;

    });

  });
  checkResult<double>(Cview, N);
//printResult<double>(Cview, N);

//----------------------------------------------------------------------------//

//
// Next, we use a RAJA::kernel method to execute the kernel. These examples,
// illustrate the basic kernel interface and mechanics. The execution policies
// express the outer row and col loops using the RAJA kernel interface. Later,
// in this file we show some more complex policy examples where we express all
// three loops using the kernel interface and use additional kernel features.
//
// This is different than RAJA::forall and so a few points of exmplanation
// are in order:
//
// 1) A range and lambda index argument are required for each level in
//    the loop nest. Here, we have two of each since we have a doubly-nested
//    loop.
// 2) A range for each loop nest level is specified in a RAJA tuple object.
//    The order of ranges in the tuple must match the order of args to the
//    lambda for this to be correct, in general. RAJA provides strongly-typed
//    indices to help with this. However, this example does not use them.
// 3) An execution policy is required for each level in the loop nest. These
//    are specified in the 'RAJA::statement::For' templates in the
//    'RAJA::KernelPolicy type.
// 4) The loop nest ordering is specified in the nested execution policy --
//    the first 'For' policy is the outermost loop, the second 'For' policy
//    is the loop nested inside the outermost loop, and so on.
// 5) The integer values that are the first template arguments to the policies
//    indicate which range/lambda argument, the policy applies to.
//

  std::cout << "\n Running sequential mat-mult (RAJA-nested)...\n";

  std::memset(C, 0, N*N * sizeof(double));

  using EXEC_POL =
    RAJA::KernelPolicy<
      RAJA::statement::For<1, RAJA::loop_exec,    // row
        RAJA::statement::For<0, RAJA::loop_exec,  // col
          RAJA::statement::Lambda<0>
        >
      >
    >;

  RAJA::kernel<EXEC_POL>(RAJA::make_tuple(col_range, row_range),
    [=](int col, int row) {

    double dot = 0.0;
    for (int k = 0; k < N; ++k) {
      dot += Aview(row, k) * Bview(k, col);
    }
<<<<<<< HEAD
=======

>>>>>>> 9acc2a8c
    Cview(row, col) = dot;

  });
  checkResult<double>(Cview, N);
//printResult<double>(Cview, N);


//----------------------------------------------------------------------------//

#if defined(RAJA_ENABLE_OPENMP)
  std::cout << "\n Running OpenMP mat-mult (RAJA-nested - omp outer)...\n";

  std::memset(C, 0, N*N * sizeof(double));

  using EXEC_POL1 =
    RAJA::KernelPolicy<
      RAJA::statement::For<1, RAJA::omp_parallel_for_exec,  // row
        RAJA::statement::For<0, RAJA::loop_exec,            // col
          RAJA::statement::Lambda<0>
        >
      >
    >;

  RAJA::kernel<EXEC_POL1>(RAJA::make_tuple(col_range, row_range),
    [=](int col, int row) {

    double dot = 0.0;
    for (int k = 0; k < N; ++k) {
      dot += Aview(row, k) * Bview(k, col);
    }
    Cview(row, col) = dot;

  });
  checkResult<double>(Cview, N);
//printResult<double>(Cview, N);

//----------------------------------------------------------------------------//

  std::cout << "\n Running OpenMP mat-mult (RAJA-nested - omp inner)...\n";

  std::memset(C, 0, N*N * sizeof(double));

  //
  // Swapping the template arguments in this nested policy swaps the loop
  // nest ordering so the col loop is on the outside and the row loop is
  // nested within it. The execution policies on each loop remain the same
  // as the previous implementation; i.e., col (outer) iterations run
  // sequentially, while row (inner) iterations execute in parallel.
  //
  using EXEC_POL2 =
    RAJA::KernelPolicy<
      RAJA::statement::For<0, RAJA::loop_exec,                  // col
        RAJA::statement::For<1, RAJA::omp_parallel_for_exec,    // row
          RAJA::statement::Lambda<0>
        >
      >
    >;

  RAJA::kernel<EXEC_POL2>( RAJA::make_tuple(col_range, row_range),
    [=](int col, int row) {

    double dot = 0.0;
    for (int k = 0; k < N; ++k) {
      dot += Aview(row, k) * Bview(k, col);
    }
    Cview(row, col) = dot;

  });
  checkResult<double>(Cview, N);
//printResult<double>(Cview, N);

//----------------------------------------------------------------------------//

  std::cout << "\n Running OpenMP mat-mult (RAJA-nested - collapse)...\n";

  std::memset(C, 0, N*N * sizeof(double));

  //
  // This policy collapses the row and col loops in an OpenMP parallel region.
  // This is the same as using an OpenMP 'parallel for' directive on the
  // outer loop with a 'collapse(2) clause.
  //
  using EXEC_POL3 =
    RAJA::KernelPolicy<
      RAJA::statement::Collapse<RAJA::omp_parallel_collapse_exec,
                                RAJA::ArgList<1, 0>,   // row, col
        RAJA::statement::Lambda<0>
      >
    >;

  RAJA::kernel<EXEC_POL3>(RAJA::make_tuple(col_range, row_range),
    [=](int col, int row) {

    double dot = 0.0;
    for (int k = 0; k < N; ++k) {
      dot += Aview(row, k) * Bview(k, col);
    }
    Cview(row, col) = dot;

  });
  checkResult<double>(Cview, N);
//printResult<double>(Cview, N);
#endif // if RAJA_ENABLE_OPENMP

//----------------------------------------------------------------------------//

#if defined(RAJA_ENABLE_CUDA)

  std::cout << "\n Running CUDA mat-mult (RAJA-nested - POL4)...\n";

  std::memset(C, 0, N*N * sizeof(double));

  //
  // This policy replaces the loop nest with a single CUDA kernel launch
  // (kernel body is the lambda loop body) where the row indices are
  // assigned to thread blocks and the col indices are assigned to
  // threads within each block.
  //
  // This is equivalent to launching a CUDA kernel with grid dimension N
  // and blocksize N; i.e., kernel<<<N, N>>> and defining row = blockIdx.x
  // and col = threadIdx.x in the kernel.
  //
  using EXEC_POL4 =
    RAJA::KernelPolicy<
      RAJA::statement::CudaKernel<
        RAJA::statement::For<1, RAJA::cuda_block_x_loop,
          RAJA::statement::For<0, RAJA::cuda_thread_x_loop,
            RAJA::statement::Lambda<0>
          >
        >
      >
    >;

  RAJA::kernel<EXEC_POL4>(RAJA::make_tuple(col_range, row_range),
    [=] RAJA_DEVICE (int col, int row) {

    double dot = 0.0;
    for (int k = 0; k < N; ++k) {
      dot += Aview(row, k) * Bview(k, col);
    }
    Cview(row, col) = dot;

  });
  checkResult<double>(Cview, N);
//printResult<double>(Cview, N);


//----------------------------------------------------------------------------//

  std::cout << "\n Running CUDA tiled mat-mult (RAJA-POL5)...\n";

  std::memset(C, 0, N*N * sizeof(double));

  //
  // This policy collapses the col and row loops into a single CUDA kernel
  // using two-dimensional CUDA thread blocks with x and y dimensions defined
  // by CUDA_BLOCK_SIZE arguments.
  //
  // When the matrix dimension N is an integer multiple of CUDA_BLOCK_SIZE,
  // the CUDA grid and thread dimension kernel launch parameters will be the
  // same as in this kernel and the one above.
  //
  using EXEC_POL5 =
    RAJA::KernelPolicy<
      RAJA::statement::CudaKernel<
        RAJA::statement::Tile<1, RAJA::statement::tile_fixed<CUDA_BLOCK_SIZE>, RAJA::cuda_block_y_loop,
          RAJA::statement::Tile<0, RAJA::statement::tile_fixed<CUDA_BLOCK_SIZE>, RAJA::cuda_block_x_loop,
            RAJA::statement::For<1, RAJA::cuda_thread_y_loop,
              RAJA::statement::For<0, RAJA::cuda_thread_x_loop,
                RAJA::statement::Lambda<0>
              >
            >
          >
        >
      >
    >;

  RAJA::kernel<EXEC_POL5>(RAJA::make_tuple(col_range, row_range),
    [=] RAJA_DEVICE (int col, int row) {

    double dot = 0.0;
    for (int k = 0; k < N; ++k) {
      dot += Aview(row, k) * Bview(k, col);
    }
    Cview(row, col) = dot;

  });
  checkResult<double>(Cview, N);
//printResult<double>(Cview, N);

#endif // if RAJA_ENABLE_CUDA

//----------------------------------------------------------------------------//

//
// The following examples use execution policies to express the outer row and
// col loops as well as the inner dot product loop using the RAJA kernel
// interface. They show some more complex policy examples and use additional
// kernel features.
//

  std::cout << "\n Running sequential mat-mult with multiple lambdas (RAJA-POL6a)...\n";

  std::memset(C, 0, N*N * sizeof(double));

  //
  // This policy executes the col, row and k (inner dot product) loops
  // sequentially using a triply-nested loop execution policy and three
  // lambda expressions that
  //    -- initialize the dot product variable,
  //    -- define the 'k' inner loop row-col dot product body, and
  //    -- store the computed row-col dot product in the proper location
  //       in the result matrix.
  //
  // Note that we also pass the scalar dot product variable into each lambda
  // via a single value tuple parameter. This enables the same variable to be
  // by all three lambdas.
  //
  using EXEC_POL6a =
    RAJA::KernelPolicy<
      RAJA::statement::For<1, RAJA::loop_exec,
        RAJA::statement::For<0, RAJA::loop_exec,
          RAJA::statement::Lambda<0>,  // dot = 0.0
          RAJA::statement::For<2, RAJA::loop_exec,
            RAJA::statement::Lambda<1> // inner loop: dot += ...
          >,
          RAJA::statement::Lambda<2>   // set C(row, col) = dot
        >
      >
    >;

  RAJA::kernel_param<EXEC_POL6a>(
    RAJA::make_tuple(col_range, row_range, dot_range),

    RAJA::tuple<double>{0.0},    // thread local variable for 'dot'

    // lambda 0
    [=] (int /* col */, int /* row */, int /* k */, double& dot) {
       dot = 0.0;
    },

    // lambda 1
    [=] (int col, int row, int k, double& dot) {
       dot += Aview(row, k) * Bview(k, col);
    },

    // lambda 2
    [=] (int col, int row, int /* k */, double& dot) {
       Cview(row, col) = dot;
    }

  );

  checkResult<double>(Cview, N);
  //printResult<double>(Cview, N);

//----------------------------------------------------------------------------//

  std::memset(C, 0, N*N * sizeof(double));

//
// The following examples uses an extension of the lambda statement
// to specify lambda arguments. By specifying arguments within statements
// we remove the requirement that lambdas require all of the tuple contents.
//

  std::cout << "\n Running sequential mat-mult with multiple lambdas - lambda args in statements (RAJA-POL6b)...\n";

  //Alias for convenience
  using RAJA::statement::Segs;
  using RAJA::statement::Params;

  using EXEC_POL6b =
    RAJA::KernelPolicy<
      RAJA::statement::For<1, RAJA::loop_exec,
        RAJA::statement::For<0, RAJA::loop_exec,
          RAJA::statement::Lambda<0, Params<0>>,  // dot = 0.0
          RAJA::statement::For<2, RAJA::loop_exec,
            RAJA::statement::Lambda<1, Segs<0,1,2>, Params<0>> // inner loop: dot += ...
          >,
            RAJA::statement::Lambda<2, Segs<0,1>, Params<0>>   // set C(row, col) = dot
        >
      >
    >;

  RAJA::kernel_param<EXEC_POL6b>(
    RAJA::make_tuple(col_range, row_range, dot_range),

    RAJA::tuple<double>{0.0},    // thread local variable for 'dot'

    // lambda 0
    [=] (double& dot) {
       dot = 0.0;
    },

    // lambda 1
    [=] (int col, int row, int k, double& dot) {
       dot += Aview(row, k) * Bview(k, col);
    },

    // lambda 2
    [=] (int col, int row, double& dot) {
       Cview(row, col) = dot;
    }

  );

  checkResult<double>(Cview, N);
  //printResult<double>(Cview, N);

//----------------------------------------------------------------------------//

#if defined(RAJA_ENABLE_OPENMP)

  std::cout << "\n Running OpenMP mat-mult with multiple lambdas and loop collapse (RAJA-POL7)...\n";

  std::memset(C, 0, N*N * sizeof(double));

  using EXEC_POL7 =
    RAJA::KernelPolicy<
      RAJA::statement::Collapse<RAJA::omp_parallel_collapse_exec,
                                RAJA::ArgList<1, 0>,   // row, col
        RAJA::statement::Lambda<0>,  // dot = 0.0
        RAJA::statement::For<2, RAJA::loop_exec,
          RAJA::statement::Lambda<1> // inner loop: dot += ...
        >,
        RAJA::statement::Lambda<2>   // set C(row, col) = dot
      >
    >;

  RAJA::kernel_param<EXEC_POL7>(
    RAJA::make_tuple(col_range, row_range, dot_range),

    RAJA::tuple<double>{0.0},    // thread local variable for 'dot'

    // lambda 0
    [=] (int /* col */, int /* row */, int /* k */, double& dot) {
       dot = 0.0;
    },

    // lambda 1
    [=] (int col, int row, int k, double& dot) {
       dot += Aview(row, k) * Bview(k, col);
    },

    // lambda 2
    [=] (int col, int row, int /* k */, double& dot) {
       Cview(row, col) = dot;
    }

  );

  checkResult<double>(Cview, N);
//printResult<double>(Cview, N);
#endif // if RAJA_ENABLE_OPENMP

//----------------------------------------------------------------------------//

#if defined(RAJA_ENABLE_CUDA)

  std::cout << "\n Running CUDA mat-mult with multiple lambdas (RAJA-POL8)...\n";

  std::memset(C, 0, N*N * sizeof(double));

  using EXEC_POL8 =
    RAJA::KernelPolicy<
      RAJA::statement::CudaKernel<
        RAJA::statement::For<1, RAJA::cuda_block_y_loop,    // row
          RAJA::statement::For<0, RAJA::cuda_thread_x_loop, // col
            RAJA::statement::Lambda<0>,   // dot = 0.0
            RAJA::statement::For<2, RAJA::seq_exec,
                RAJA::statement::Lambda<1> // dot += ...
            >,
            RAJA::statement::Lambda<2>   // set C = ...
          >
        >
      >
    >;

  RAJA::kernel_param<EXEC_POL8>(
    RAJA::make_tuple(col_range, row_range, dot_range),

    RAJA::tuple<double>{0.0},    // thread local variable for 'dot'

    // lambda 0
    [=] RAJA_DEVICE (int /* col */, int /* row */, int /* k */, double& dot) {
       dot = 0.0;
    },

    // lambda 1
    [=] RAJA_DEVICE (int col, int row, int k, double& dot) {
       dot += Aview(row, k) * Bview(k, col);
    },

    // lambda 2
    [=] RAJA_DEVICE (int col, int row, int /* k */, double& dot) {
       Cview(row, col) = dot;
    }

  );

  checkResult<double>(Cview, N);
//printResult<double>(Cview, N);

//----------------------------------------------------------------------------//

  std::cout << "\n Running CUDA mat-mult with multiple lambdas (RAJA-POL9a)...\n";

  std::memset(C, 0, N*N * sizeof(double));

  using EXEC_POL9a =
    RAJA::KernelPolicy<
      RAJA::statement::CudaKernel<
        RAJA::statement::Tile<1, RAJA::statement::tile_fixed<CUDA_BLOCK_SIZE>, RAJA::cuda_block_y_loop,
          RAJA::statement::Tile<0, RAJA::statement::tile_fixed<CUDA_BLOCK_SIZE>, RAJA::cuda_block_x_loop,
            RAJA::statement::For<1, RAJA::cuda_thread_y_loop, // row
              RAJA::statement::For<0, RAJA::cuda_thread_x_loop, // col
                RAJA::statement::Lambda<0>,   // dot = 0.0
                RAJA::statement::For<2, RAJA::seq_exec,
                    RAJA::statement::Lambda<1> // dot += ...
                >,
                RAJA::statement::Lambda<2>   // set C = ...
              >
            >
          >
        >
      >
    >;

  RAJA::kernel_param<EXEC_POL9a>(
    RAJA::make_tuple(col_range, row_range, dot_range),

    RAJA::tuple<double>{0.0},    // thread local variable for 'dot'

    // lambda 0
    [=] RAJA_DEVICE (int /* col */, int /* row */, int /* k */, double& dot) {
       dot = 0.0;
    },

    // lambda 1
    [=] RAJA_DEVICE (int col, int row, int k, double& dot) {
       dot += Aview(row, k) * Bview(k, col);
    },

    // lambda 2
    [=] RAJA_DEVICE (int col, int row, int /* k */, double& dot) {
       Cview(row, col) = dot;
    }

  );

  checkResult<double>(Cview, N);
//printResult<double>(Cview, N);

//----------------------------------------------------------------------------//

  std::cout << "\n Running CUDA mat-mult with multiple lambdas - lambda args in statements (RAJA-POL9b)...\n";

  std::memset(C, 0, N*N * sizeof(double));

  using EXEC_POL9b =
    RAJA::KernelPolicy<
      RAJA::statement::CudaKernel<
        RAJA::statement::Tile<1, RAJA::statement::tile_fixed<CUDA_BLOCK_SIZE>, RAJA::cuda_block_y_loop,
          RAJA::statement::Tile<0, RAJA::statement::tile_fixed<CUDA_BLOCK_SIZE>, RAJA::cuda_block_x_loop,
            RAJA::statement::For<1, RAJA::cuda_thread_y_loop, // row
              RAJA::statement::For<0, RAJA::cuda_thread_x_loop, // col
                RAJA::statement::Lambda<0, Params<0>>,  // dot = 0.0
                RAJA::statement::For<2, RAJA::seq_exec,
                  RAJA::statement::Lambda<1, Segs<0,1,2>, Params<0>> // dot += ...
                >,
                  RAJA::statement::Lambda<2, Segs<0,1>, Params<0>>   // set C = ...
              >
            >
          >
        >
      >
    >;

  RAJA::kernel_param<EXEC_POL9b>(
    RAJA::make_tuple(col_range, row_range, dot_range),

    RAJA::tuple<double>{0.0},    // thread local variable for 'dot'

    // lambda 0
    [=] RAJA_DEVICE (double& dot) {
       dot = 0.0;
    },

    // lambda 1
    [=] RAJA_DEVICE (int col, int row, int k, double& dot) {
       dot += Aview(row, k) * Bview(k, col);
    },

    // lambda 2
    [=] RAJA_DEVICE (int col, int row, double& dot) {
       Cview(row, col) = dot;
    }

  );

  checkResult<double>(Cview, N);
//printResult<double>(Cview, N);
#endif // if RAJA_ENABLE_CUDA

//----------------------------------------------------------------------------//
//----------------------------------------------------------------------------//

#if defined(RAJA_ENABLE_CUDA)

  std::cout << "\n Running CUDA tiled mat-mult (no RAJA)...\n";

  std::memset(C, 0, N*N * sizeof(double));

  // Define thread block dimensions
  dim3 blockdim(CUDA_BLOCK_SIZE, CUDA_BLOCK_SIZE);
  // Define grid dimensions to match the RAJA version above
  dim3 griddim(RAJA_DIVIDE_CEILING_INT(N,blockdim.x),
               RAJA_DIVIDE_CEILING_INT(N,blockdim.y));

//printf("griddim = (%d,%d), blockdim = (%d,%d)\n", (int)griddim.x, (int)griddim.y, (int)blockdim.x, (int)blockdim.y);

  // Launch CUDA kernel defined near the top of this file.
  matMultKernel<<<griddim, blockdim>>>(N, C, A, B);

  cudaDeviceSynchronize();

  checkResult<double>(Cview, N);
//printResult<double>(Cview, N);

#endif // if RAJA_ENABLE_CUDA


//----------------------------------------------------------------------------//

//
// Clean up.
//
  memoryManager::deallocate(A);
  memoryManager::deallocate(B);
  memoryManager::deallocate(C);

  std::cout << "\n DONE!...\n";

  return 0;
}

//
// Functions to check result and report P/F.
//
template <typename T>
void checkResult(T* C, int N)
{
  bool match = true;
  for (int row = 0; row < N; ++row) {
    for (int col = 0; col < N; ++col) {
      if ( std::abs( C(row, col) - row * col * N ) > 10e-12 ) {
        match = false;
      }
    }
  }
  if ( match ) {
    std::cout << "\n\t result -- PASS\n";
  } else {
    std::cout << "\n\t result -- FAIL\n";
  }
};

template <typename T>
void checkResult(RAJA::View<T, RAJA::Layout<DIM>> Cview, int N)
{
  bool match = true;
  for (int row = 0; row < N; ++row) {
    for (int col = 0; col < N; ++col) {
      if ( std::abs( Cview(row, col) - row * col * N ) > 10e-12 ) {
        match = false;
      }
    }
  }
  if ( match ) {
    std::cout << "\n\t result -- PASS\n";
  } else {
    std::cout << "\n\t result -- FAIL\n";
  }
};

//
// Functions to print result.
//
template <typename T>
void printResult(T* C, int N)
{
  std::cout << std::endl;
  for (int row = 0; row < N; ++row) {
    for (int col = 0; col < N; ++col) {
      std::cout << "C(" << row << "," << col << ") = "
                << C(row, col) << std::endl;
    }
  }
  std::cout << std::endl;
}

template <typename T>
void printResult(RAJA::View<T, RAJA::Layout<DIM>> Cview, int N)
{
  std::cout << std::endl;
  for (int row = 0; row < N; ++row) {
    for (int col = 0; col < N; ++col) {
      std::cout << "C(" << row << "," << col << ") = "
                << Cview(row, col) << std::endl;
    }
  }
  std::cout << std::endl;
}<|MERGE_RESOLUTION|>--- conflicted
+++ resolved
@@ -189,10 +189,6 @@
       for (int k = 0; k < N; ++k) {
         dot += Aview(row, k) * Bview(k, col);
       }
-<<<<<<< HEAD
-=======
-
->>>>>>> 9acc2a8c
       Cview(row, col) = dot;
 
     }
@@ -284,10 +280,6 @@
     for (int k = 0; k < N; ++k) {
       dot += Aview(row, k) * Bview(k, col);
     }
-<<<<<<< HEAD
-=======
-
->>>>>>> 9acc2a8c
     Cview(row, col) = dot;
 
   });
