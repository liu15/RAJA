###############################################################################
#
# Copyright (c) 2016-18, Lawrence Livermore National Security, LLC.
#
# Produced at the Lawrence Livermore National Laboratory
#
# LLNL-CODE-689114
#
# All rights reserved.
#
# This file is part of RAJA.
#
# For details about use and distribution, please read RAJA/LICENSE.
#
###############################################################################

raja_add_executable(
  NAME tut_daxpy
  SOURCES tut_daxpy.cpp)

raja_add_executable(
  NAME tut_add-vectors
  SOURCES tut_add-vectors.cpp)

raja_add_executable(
  NAME tut_dot-product
  SOURCES tut_dot-product.cpp)

raja_add_executable(
  NAME tut_indexset-segments
  SOURCES tut_indexset-segments.cpp)

raja_add_executable(
  NAME tut_matrix-multiply
  SOURCES tut_matrix-multiply.cpp)

raja_add_executable(
  NAME tut_nested-loop-reorder
  SOURCES tut_nested-loop-reorder.cpp)

raja_add_executable(
  NAME tut_vertexsum-coloring
  SOURCES tut_vertexsum-coloring.cpp)

raja_add_executable(
  NAME tut_reductions
  SOURCES tut_reductions.cpp)
  
raja_add_executable(
  NAME tut_scan
  SOURCES tut_scan.cpp)

raja_add_executable(
  NAME tut_atomic-binning
  SOURCES tut_atomic-binning.cpp)

raja_add_executable(
  NAME tut_offset-layout
  SOURCES tut_offset-layout.cpp)

raja_add_executable(
  NAME tut_batched-matrix-multiply
  SOURCES tut_batched-matrix-multiply.cpp)

raja_add_executable(
  NAME pi-reduce_vs_atomic
  SOURCES pi-reduce_vs_atomic.cpp)

raja_add_executable(
  NAME jacobi
  SOURCES jacobi.cpp)

raja_add_executable(
  NAME red-black-gauss-seidel
  SOURCES red-black-gauss-seidel.cpp)

raja_add_executable(
  NAME wave-eqn
  SOURCES wave-eqn.cpp)
  
raja_add_executable(
<<<<<<< HEAD
  NAME cpu-shmem-ltimes
  SOURCES cpu-shmem-ltimes.cpp)

if(ENABLE_TARGET_OPENMP)
raja_add_executable(
  NAME target-kernel
  SOURCES omp-target-kernel.cpp)

raja_add_executable(
  NAME omp-target-ltimes-shmem-ltimes
  SOURCES omp-target-ltimes.cpp)
endif()
=======
  NAME ltimes
  SOURCES ltimes.cpp)
>>>>>>> 513ba207
<|MERGE_RESOLUTION|>--- conflicted
+++ resolved
@@ -79,9 +79,8 @@
   SOURCES wave-eqn.cpp)
   
 raja_add_executable(
-<<<<<<< HEAD
-  NAME cpu-shmem-ltimes
-  SOURCES cpu-shmem-ltimes.cpp)
+  NAME ltimes
+  SOURCES ltimes.cpp)
 
 if(ENABLE_TARGET_OPENMP)
 raja_add_executable(
@@ -91,8 +90,4 @@
 raja_add_executable(
   NAME omp-target-ltimes-shmem-ltimes
   SOURCES omp-target-ltimes.cpp)
-endif()
-=======
-  NAME ltimes
-  SOURCES ltimes.cpp)
->>>>>>> 513ba207
+endif()