--- conflicted
+++ resolved
@@ -39,11 +39,6 @@
   SOURCES ex5-nested-loop-reorder.cpp)
 
 raja_add_executable(
-<<<<<<< HEAD
-  NAME example-gauss-seidel
-  SOURCES example-gauss-seidel.cpp)
-
-=======
   NAME ex6-vertexsum-coloring
   SOURCES ex6-vertexsum-coloring.cpp)
 
@@ -69,5 +64,4 @@
 
 raja_add_executable(
   NAME ex12-wave-eqn
-  SOURCES ex12-wave-eqn.cpp)
->>>>>>> 5067caee
+  SOURCES ex12-wave-eqn.cpp)