--- conflicted
+++ resolved
@@ -40,9 +40,5 @@
 extern "C" RAJA::util::PluginStrategy *getPlugin ()
 {
   return new CounterPlugin;
-<<<<<<< HEAD
 }
-=======
-}
-// _plugin_example_end
->>>>>>> 6cc41f3b
+// _plugin_example_end