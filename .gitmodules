--- conflicted
+++ resolved
@@ -4,12 +4,9 @@
 [submodule "include/cub"]
 	path = tpl/cub
 	url = https://github.com/NVlabs/cub.git
-<<<<<<< HEAD
-[submodule "tpl/rocPRIM"]
-	path = tpl/rocPRIM
-	url = https://github.com/ROCmSoftwarePlatform/rocPRIM.git
-=======
 [submodule "include/camp"]
 	path = tpl/camp
 	url = https://github.com/llnl/camp
->>>>>>> 3cd903e8
+[submodule "tpl/rocPRIM"]
+	path = tpl/rocPRIM
+	url = https://github.com/ROCmSoftwarePlatform/rocPRIM.git