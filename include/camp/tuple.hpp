#ifndef camp_tuple_HPP__
#define camp_tuple_HPP__

/*!
 * \file
 *
 * \brief   Exceptionally basic tuple for host-device support
 */

#include "camp/camp.hpp"

#include <iostream>
#include <type_traits>

namespace camp
{

template <typename... Rest>
struct tuple;

template <typename TagList, typename... Elements>
class tagged_tuple;

template <typename Tuple>
struct tuple_size;

template <camp::idx_t i, typename T>
struct tuple_element {
  using type = camp::at_v<typename T::TList, i>;
};

template <camp::idx_t i, typename T>
using tuple_element_t = typename tuple_element<i, T>::type;

template <typename T, typename Tuple>
using tuple_ebt_t =
    typename tuple_element<camp::at_key<typename Tuple::TMap, T>::value,
                           Tuple>::type;


namespace internal
{
  template <class T>
  struct unwrap_refwrapper {
    using type = T;
  };

  template <class T>
  struct unwrap_refwrapper<std::reference_wrapper<T>> {
    using type = T&;
  };

  template <class T>
  using special_decay_t =
      typename unwrap_refwrapper<typename std::decay<T>::type>::type;
}  // namespace internal

template <typename... Args>
CAMP_HOST_DEVICE constexpr auto make_tuple(Args&&... args)
    -> tuple<internal::special_decay_t<Args>...>;

template <camp::idx_t index, class Tuple>
CAMP_HOST_DEVICE constexpr auto get(const Tuple& t) noexcept
    -> tuple_element_t<index, Tuple> const&;
template <camp::idx_t index, class Tuple>
CAMP_HOST_DEVICE constexpr auto get(Tuple& t) noexcept
    -> tuple_element_t<index, Tuple>&;

template <typename T, class Tuple>
CAMP_HOST_DEVICE constexpr auto get(const Tuple& t) noexcept
    -> tuple_ebt_t<T, Tuple> const&;
template <typename T, class Tuple>
CAMP_HOST_DEVICE constexpr auto get(Tuple& t) noexcept
    -> tuple_ebt_t<T, Tuple>&;

namespace internal
{
  template <camp::idx_t index, typename Type>
  struct tuple_storage {
    CAMP_HOST_DEVICE constexpr tuple_storage() : val(){};

    CAMP_SUPPRESS_HD_WARN
    CAMP_HOST_DEVICE constexpr tuple_storage(Type const& v) : val{v} {}

    CAMP_SUPPRESS_HD_WARN
    CAMP_HOST_DEVICE constexpr tuple_storage(Type&& v)
        : val{std::move(static_cast<Type>(v))}
    {
    }

    CAMP_HOST_DEVICE constexpr const Type& get_inner() const noexcept
    {
      return val;
    }

    CAMP_HOST_DEVICE CAMP_CONSTEXPR14 Type& get_inner() noexcept { return val; }

  public:
    Type val;
  };

  template <typename Indices, typename Typelist>
  struct tuple_helper;

  template <typename... Types, camp::idx_t... Indices>
  struct tuple_helper<camp::idx_seq<Indices...>, camp::list<Types...>>
      : public internal::tuple_storage<Indices, Types>... {
    CAMP_HOST_DEVICE constexpr tuple_helper() {}

    CAMP_HOST_DEVICE constexpr tuple_helper(Types const&... args)
        : internal::tuple_storage<Indices, Types>(args)...
    {
    }

    CAMP_HOST_DEVICE constexpr tuple_helper(const tuple_helper& rhs)
        : tuple_storage<Indices, Types>(
              rhs.tuple_storage<Indices, Types>::get_inner())...
    {
    }


    template <typename RTuple>
    CAMP_HOST_DEVICE tuple_helper& operator=(const RTuple& rhs)
    {
      return (camp::sink((this->tuple_storage<Indices, Types>::get_inner() =
                              get<Indices>(rhs))...),
              *this);
    }
  };

  template <typename Types, typename Indices>
  struct tag_map;
  template <typename... Types, camp::idx_t... Indices>
  struct tag_map<camp::list<Types...>, camp::idx_seq<Indices...>> {
    using type = camp::list<camp::list<Types, camp::num<Indices>>...>;
  };

  template <typename T, camp::idx_t I>
  using tpl_get_store = internal::tuple_storage<I, tuple_element_t<I, T>>;

}  // namespace internal


template <typename... Elements>
struct tuple {
private:
  using Self = tuple;
  using Base = internal::tuple_helper<camp::make_idx_seq_t<sizeof...(Elements)>,
                                      camp::list<Elements...>>;

public:
  using TList = camp::list<Elements...>;
  using TMap = typename internal::tag_map<
      camp::list<Elements...>,
      camp::make_idx_seq_t<sizeof...(Elements)>>::type;
  using type = tuple;

private:
  Base base;

  template <camp::idx_t index, class Tuple>
  CAMP_HOST_DEVICE constexpr friend auto get(const Tuple& t) noexcept
      -> tuple_element_t<index, Tuple> const&;
  template <camp::idx_t index, class Tuple>
  CAMP_HOST_DEVICE constexpr friend auto get(Tuple& t) noexcept
      -> tuple_element_t<index, Tuple>&;

  template <typename T, class Tuple>
  CAMP_HOST_DEVICE constexpr friend auto get(const Tuple& t) noexcept
      -> tuple_ebt_t<T, Tuple> const&;
  template <typename T, class Tuple>
  CAMP_HOST_DEVICE constexpr friend auto get(Tuple& t) noexcept
      -> tuple_ebt_t<T, Tuple>&;

public:
  // NOTE: __host__ __device__ on constructors causes warnings, and nothing else
  // Constructors
<<<<<<< HEAD
  CAMP_HOST_DEVICE constexpr tuple() : Base{} {};
  CAMP_HOST_DEVICE constexpr tuple(tuple const& o)
      : Base(static_cast<Base const&>(o))
  {
  }
  CAMP_HOST_DEVICE constexpr tuple(tuple&& o)
      : Base{std::move(static_cast<Base>(o))}
  {
  }
  CAMP_HOST_DEVICE tuple& operator=(tuple const& rhs)
  {
    Base::operator=(static_cast<Base const&>(rhs));
    return *this;
  }
  CAMP_HOST_DEVICE tuple& operator=(tuple&& rhs)
  {
    Base::operator=(std::move(static_cast<Base>(rhs)));
    return *this;
  }
=======
  CAMP_HOST_DEVICE constexpr tuple() : base() {}
  CAMP_HOST_DEVICE constexpr tuple(tuple const& o) : base(o.base) {}

  CAMP_HOST_DEVICE constexpr tuple(tuple&& o) : base(std::move(o.base)) {}

  CAMP_HOST_DEVICE tuple& operator=(tuple const& rhs) { base = rhs.base; }
  CAMP_HOST_DEVICE tuple& operator=(tuple&& rhs) { base = std::move(rhs.base); }
>>>>>>> 2de2500d

  CAMP_HOST_DEVICE constexpr explicit tuple(Elements const&... rest)
      : base{rest...}
  {
  }

  template <typename... RTypes>
  CAMP_HOST_DEVICE CAMP_CONSTEXPR14 Self& operator=(const tuple<RTypes...>& rhs)
  {
    base.operator=(rhs);
    return *this;
  }
};

// NOTE: this class should be built on top of tuple.  Any attempt to do that
// causes nvcc9.1 to die in EDG. As soon as nvcc9.1 goes away, this should be
// reduced to just a public derivation of tuple that overrides TMap.
template <typename TagList, typename... Elements>
class tagged_tuple : public tuple<Elements...>
{
  using Self = tagged_tuple;
  using Base = internal::tuple_helper<camp::make_idx_seq_t<sizeof...(Elements)>,
                                      camp::list<Elements...>>;

public:
  using TList = camp::list<Elements...>;
  using TMap = typename internal::
      tag_map<TagList, camp::make_idx_seq_t<sizeof...(Elements)>>::type;
  using type = tagged_tuple;

private:
  Base base;

  template <camp::idx_t index, class Tuple>
  CAMP_HOST_DEVICE constexpr friend auto get(const Tuple& t) noexcept
      -> tuple_element_t<index, Tuple> const&;
  template <camp::idx_t index, class Tuple>
  CAMP_HOST_DEVICE constexpr friend auto get(Tuple& t) noexcept
      -> tuple_element_t<index, Tuple>&;

  template <typename T, class Tuple>
  CAMP_HOST_DEVICE constexpr friend auto get(const Tuple& t) noexcept
      -> tuple_ebt_t<T, Tuple> const&;
  template <typename T, class Tuple>
  CAMP_HOST_DEVICE constexpr friend auto get(Tuple& t) noexcept
      -> tuple_ebt_t<T, Tuple>&;

public:
  // Constructors


public:
  // NOTE: __host__ __device__ on constructors causes warnings, and nothing else
  // Constructors
  CAMP_HOST_DEVICE constexpr tagged_tuple() : base() {}
  CAMP_HOST_DEVICE constexpr tagged_tuple(tagged_tuple const& o) : base(o.base) {}

  CAMP_HOST_DEVICE constexpr tagged_tuple(tagged_tuple&& o) : base(std::move(o.base)) {}

  CAMP_HOST_DEVICE tagged_tuple& operator=(tagged_tuple const& rhs) { base = rhs.base; }
  CAMP_HOST_DEVICE tagged_tuple& operator=(tagged_tuple&& rhs) { base = std::move(rhs.base); }

  CAMP_HOST_DEVICE constexpr explicit tagged_tuple(Elements const&... rest)
      : base{rest...}
  {
  }

  template <template<typename...> class T, typename... RTypes>
  CAMP_HOST_DEVICE CAMP_CONSTEXPR14 Self& operator=(const T<RTypes...>& rhs)
  {
    base.operator=(rhs);
    return *this;
  }
};

template <>
class tuple<>
{
public:
  using TList = camp::list<>;
  using TMap = TList;
  using type = tuple;
};

template <typename... Tags, typename... Args>
struct as_list_s<tagged_tuple<camp::list<Tags...>, Args...>> {
  using type = list<Args...>;
};

// by index
template <camp::idx_t index, class Tuple>
CAMP_HOST_DEVICE constexpr auto get(const Tuple& t) noexcept
    -> tuple_element_t<index, Tuple> const&
{
  using internal::tpl_get_store;
  static_assert(tuple_size<Tuple>::value > index, "index out of range");
  return static_cast<tpl_get_store<Tuple, index> const &>(t.base).get_inner();
}

template <camp::idx_t index, class Tuple>
CAMP_HOST_DEVICE constexpr auto get(Tuple& t) noexcept
    -> tuple_element_t<index, Tuple>&
{
  using internal::tpl_get_store;
  static_assert(tuple_size<Tuple>::value > index, "index out of range");
  return static_cast<tpl_get_store<Tuple, index>&>(t.base).get_inner();
}

// by type
template <typename T, class Tuple>
CAMP_HOST_DEVICE constexpr auto get(const Tuple& t) noexcept
    -> tuple_ebt_t<T, Tuple> const&
{
  using index_type = camp::at_key<typename Tuple::TMap, T>;
  static_assert(!std::is_same<camp::nil, index_type>::value,
                "invalid type index");
  return t.base
      .internal::template tpl_get_store<Tuple, index_type::value>::get_inner();
}

template <typename T, class Tuple>
CAMP_HOST_DEVICE constexpr auto get(Tuple& t) noexcept -> tuple_ebt_t<T, Tuple>&
{
  using index_type = camp::at_key<typename Tuple::TMap, T>;
  static_assert(!std::is_same<camp::nil, index_type>::value,
                "invalid type index");
  return t.base
      .internal::template tpl_get_store<Tuple, index_type::value>::get_inner();
}

template <typename... Args>
struct tuple_size<tuple<Args...>> {
  static constexpr size_t value = sizeof...(Args);
};

template <typename... Args>
struct tuple_size<tuple<Args...>&> {
  static constexpr size_t value = sizeof...(Args);
};

template <typename L, typename... Args>
struct tuple_size<tagged_tuple<L, Args...>> {
  static constexpr size_t value = sizeof...(Args);
};

template <typename L, typename... Args>
struct tuple_size<tagged_tuple<L, Args...>&> {
  static constexpr size_t value = sizeof...(Args);
};

template <typename... Args>
CAMP_HOST_DEVICE constexpr auto make_tuple(Args&&... args)
    -> tuple<internal::special_decay_t<Args>...>
{
  return tuple<internal::special_decay_t<Args>...>{std::forward<Args>(args)...};
}

template <typename TagList, typename... Args>
CAMP_HOST_DEVICE constexpr auto make_tagged_tuple(Args&&... args)
    -> tagged_tuple<TagList, internal::special_decay_t<Args>...>
{
  return tagged_tuple<TagList, internal::special_decay_t<Args>...>{
      std::forward<Args>(args)...};
}

template <typename... Args>
CAMP_HOST_DEVICE constexpr auto forward_as_tuple(Args&&... args) noexcept
    -> tuple<Args&&...>
{
  return tuple<Args&&...>(std::forward<Args>(args)...);
}

template <class... Types>
CAMP_HOST_DEVICE constexpr tuple<Types&...> tie(Types&... args) noexcept
{
  return tuple<Types&...>{args...};
}

template <typename... Lelem,
          typename... Relem,
          camp::idx_t... Lidx,
          camp::idx_t... Ridx>
CAMP_HOST_DEVICE constexpr auto tuple_cat_pair(tuple<Lelem...>&& l,
                                               camp::idx_seq<Lidx...>,
                                               tuple<Relem...>&& r,
                                               camp::idx_seq<Ridx...>) noexcept
    -> tuple<Lelem..., Relem...>
{
  return make_tuple(get<Lidx>(l)..., get<Ridx>(r)...);
}

CAMP_SUPPRESS_HD_WARN
template <typename Fn, camp::idx_t... Sequence, typename TupleLike>
CAMP_HOST_DEVICE constexpr auto invoke_with_order(
    TupleLike&& t,
    Fn&& f,
    camp::idx_seq<Sequence...> const&)
    -> decltype(f(get<Sequence>(forward<TupleLike>(t))...))
{
  return f(get<Sequence>(forward<TupleLike>(t))...);
}

CAMP_SUPPRESS_HD_WARN
template <typename Fn, typename TupleLike>
CAMP_HOST_DEVICE constexpr auto invoke(TupleLike&& t, Fn&& f) -> decltype(
    invoke_with_order(forward<TupleLike>(t),
                      forward<Fn>(f),
                      camp::make_idx_seq_t<tuple_size<TupleLike>::value>{}))
{
  return invoke_with_order(
      forward<TupleLike>(t),
      forward<Fn>(f),
      camp::make_idx_seq_t<tuple_size<TupleLike>::value>{});
}
}  // namespace camp

namespace internal
{
template <class Tuple, camp::idx_t... Idxs>
void print_tuple(std::ostream& os, Tuple const& t, camp::idx_seq<Idxs...>)
{
  camp::sink((void*)&(os << (Idxs == 0 ? "" : ", ") << camp::get<Idxs>(t))...);
}
}  // namespace internal

template <class... Args>
auto operator<<(std::ostream& os, camp::tuple<Args...> const& t)
    -> std::ostream&
{
  os << "(";
  internal::print_tuple(os, t, camp::make_idx_seq_t<sizeof...(Args)>{});
  return os << ")";
}


#endif /* camp_tuple_HPP__ */<|MERGE_RESOLUTION|>--- conflicted
+++ resolved
@@ -175,35 +175,13 @@
 public:
   // NOTE: __host__ __device__ on constructors causes warnings, and nothing else
   // Constructors
-<<<<<<< HEAD
-  CAMP_HOST_DEVICE constexpr tuple() : Base{} {};
-  CAMP_HOST_DEVICE constexpr tuple(tuple const& o)
-      : Base(static_cast<Base const&>(o))
-  {
-  }
-  CAMP_HOST_DEVICE constexpr tuple(tuple&& o)
-      : Base{std::move(static_cast<Base>(o))}
-  {
-  }
-  CAMP_HOST_DEVICE tuple& operator=(tuple const& rhs)
-  {
-    Base::operator=(static_cast<Base const&>(rhs));
-    return *this;
-  }
-  CAMP_HOST_DEVICE tuple& operator=(tuple&& rhs)
-  {
-    Base::operator=(std::move(static_cast<Base>(rhs)));
-    return *this;
-  }
-=======
   CAMP_HOST_DEVICE constexpr tuple() : base() {}
   CAMP_HOST_DEVICE constexpr tuple(tuple const& o) : base(o.base) {}
 
   CAMP_HOST_DEVICE constexpr tuple(tuple&& o) : base(std::move(o.base)) {}
 
   CAMP_HOST_DEVICE tuple& operator=(tuple const& rhs) { base = rhs.base; }
-  CAMP_HOST_DEVICE tuple& operator=(tuple&& rhs) { base = std::move(rhs.base); }
->>>>>>> 2de2500d
+  CAMP_HOST_DEVICE tuple& operator=(tuple&& rhs) { base = std::move(rhs.base); return *this; }
 
   CAMP_HOST_DEVICE constexpr explicit tuple(Elements const&... rest)
       : base{rest...}
@@ -397,13 +375,12 @@
 
 CAMP_SUPPRESS_HD_WARN
 template <typename Fn, camp::idx_t... Sequence, typename TupleLike>
-CAMP_HOST_DEVICE constexpr auto invoke_with_order(
-    TupleLike&& t,
-    Fn&& f,
-    camp::idx_seq<Sequence...> const&)
-    -> decltype(f(get<Sequence>(forward<TupleLike>(t))...))
-{
-  return f(get<Sequence>(forward<TupleLike>(t))...);
+CAMP_HOST_DEVICE constexpr auto invoke_with_order(TupleLike&& t,
+                                                  Fn&& f,
+                                                  camp::idx_seq<Sequence...>)
+    -> decltype(f(get<Sequence>(t)...))
+{
+  return f(get<Sequence>(t)...);
 }
 
 CAMP_SUPPRESS_HD_WARN
