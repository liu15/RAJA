/*!
 ******************************************************************************
 *
 * \file
 *
 * \brief   Header file for tile wrapper and iterator.
 *
 ******************************************************************************
 */

//~~~~~~~~~~~~~~~~~~~~~~~~~~~~~~~~~~~~~~~~~~~~~~~~~~~~~~~~~~~~~~~~~~~~~~~~~~~//
// Copyright (c) 2016-20, Lawrence Livermore National Security, LLC
// and RAJA project contributors. See the RAJA/COPYRIGHT file for details.
//
// SPDX-License-Identifier: (BSD-3-Clause)
//~~~~~~~~~~~~~~~~~~~~~~~~~~~~~~~~~~~~~~~~~~~~~~~~~~~~~~~~~~~~~~~~~~~~~~~~~~~//

#ifndef RAJA_pattern_kernel_Tile_HPP
#define RAJA_pattern_kernel_Tile_HPP

#include "RAJA/config.hpp"

#include <iostream>
#include <type_traits>

#include "camp/camp.hpp"
#include "camp/concepts.hpp"
#include "camp/tuple.hpp"

#include "RAJA/pattern/kernel/internal.hpp"
#include "RAJA/util/macros.hpp"
#include "RAJA/util/types.hpp"

namespace RAJA
{

struct TileSize {
  const camp::idx_t size;

  RAJA_HOST_DEVICE
  RAJA_INLINE
  constexpr TileSize(camp::idx_t size_) : size{size_} 
  {
  }
};

namespace statement
{


/*!
 * A RAJA::kernel statement that implements a tiling (or blocking) loop.
 *
 */
template <camp::idx_t ArgumentId,
          typename TilePolicy,
          typename ExecPolicy,
          typename... EnclosedStmts>
struct Tile : public internal::Statement<ExecPolicy, EnclosedStmts...> {
  using tile_policy_t = TilePolicy;
  using exec_policy_t = ExecPolicy;
};

}  // end namespace statement

///! tag for a tiling loop
template <camp::idx_t chunk_size_>
struct tile_fixed {
  static constexpr camp::idx_t chunk_size = chunk_size_;
};

template <camp::idx_t ArgumentId>
struct tile_dynamic {
  static constexpr camp::idx_t id = ArgumentId;
};



namespace internal
{

/*!
 * A generic RAJA::kernel forall_impl tile wrapper for statement::For
 * Assigns the tile segment to segment ArgumentId
 *
 */
template <camp::idx_t ArgumentId, typename Data, typename Types, typename... EnclosedStmts>
struct TileWrapper : public GenericWrapper<Data, Types, EnclosedStmts...> {

  using Base = GenericWrapper<Data, Types, EnclosedStmts...>;
  using Base::Base;
  using privatizer = NestedPrivatizer<TileWrapper>;

  template <typename InSegmentIndexType>
  RAJA_INLINE void operator()(InSegmentIndexType si)
  {
    // Assign the tile's segment to the tuple
    camp::get<ArgumentId>(Base::data.segment_tuple) = si.s;

    // Execute enclosed statements
    Base::exec();
  }
};


template <typename Iterable>
struct IterableTiler {
  using value_type = camp::decay<Iterable>;

  struct iterate
  {
    value_type s;
    Index_type i;
  };

  class iterator
  {
    // NOTE: this must be held by value for NVCC support, *even on the host*
    const IterableTiler itiler;
    const Index_type block_id;

  public:
    using value_type = iterate;
    using difference_type = camp::idx_t;
    using pointer = value_type *;
    using reference = value_type &;
    using iterator_category = std::random_access_iterator_tag;

    RAJA_HOST_DEVICE
    RAJA_INLINE
    constexpr iterator(IterableTiler const &itiler_, Index_type block_id_)
        : itiler{itiler_}, block_id{block_id_}
    {
    }

    RAJA_HOST_DEVICE
    RAJA_INLINE
    value_type operator*()
    {
      auto start = block_id * itiler.block_size;
      return iterate{itiler.it.slice(start, itiler.block_size), block_id};
    }

    RAJA_HOST_DEVICE
    RAJA_INLINE difference_type operator-(const iterator &rhs) const
    {
      return static_cast<difference_type>(block_id) -
             static_cast<difference_type>(rhs.block_id);
    }

    RAJA_HOST_DEVICE
    RAJA_INLINE iterator operator-(const difference_type &rhs) const
    {
      return iterator(itiler, block_id - rhs);
    }

    RAJA_HOST_DEVICE
    RAJA_INLINE iterator operator+(const difference_type &rhs) const
    {
      return iterator(itiler,
                      block_id + rhs >= itiler.num_blocks ? itiler.num_blocks
                                                          : block_id + rhs);
    }

    RAJA_HOST_DEVICE
    RAJA_INLINE value_type operator[](difference_type rhs) const
    {
      return *((*this) + rhs);
    }

    RAJA_HOST_DEVICE
    RAJA_INLINE bool operator!=(const IterableTiler &rhs) const
    {
      return block_id != rhs.block_id;
    }

    RAJA_HOST_DEVICE
    RAJA_INLINE bool operator<(const IterableTiler &rhs) const
    {
      return block_id < rhs.block_id;
    }
  };

  RAJA_HOST_DEVICE
  RAJA_INLINE
  IterableTiler(const Iterable &it_, camp::idx_t block_size_)
      : it{it_}, block_size{block_size_}
  {
    using std::begin;
    using std::distance;
    using std::end;
    dist = it.end() - it.begin();  // distance(begin(it), end(it));
    num_blocks = dist / block_size;
    // if (dist % block_size) num_blocks += 1;
    if (dist - num_blocks * block_size > 0) {
      num_blocks += 1;
    }
  }

  RAJA_HOST_DEVICE
  RAJA_INLINE
  iterator begin() const { return iterator(*this, 0); }

  RAJA_HOST_DEVICE
  RAJA_INLINE
  iterator end() const { return iterator(*this, num_blocks); }

  value_type it;
  camp::idx_t block_size;
  camp::idx_t num_blocks;
  camp::idx_t dist;
};

/*!
 * A generic RAJA::kernel forall_impl executor for statement::Tile
 *
 *
 */
template <camp::idx_t ArgumentId,
          typename TPol,
          typename EPol,
<<<<<<< HEAD
          typename... EnclosedStmts>
struct StatementExecutor<statement::
                             Tile<ArgumentId, TPol, EPol, EnclosedStmts...>> {
=======
          typename... EnclosedStmts,
          typename Types>
struct StatementExecutor<
    statement::Tile<ArgumentId, TPol, EPol, EnclosedStmts...>, Types> {


>>>>>>> 47af5ba5
  template <typename Data>
  static RAJA_INLINE void exec(Data &data)
  {
    // Get the segment we are going to tile
    auto const &segment = camp::get<ArgumentId>(data.segment_tuple);

    // Get the tiling policies chunk size
    auto chunk_size = TPol::chunk_size;

    // Create a tile iterator, needs to survive until the forall is
    // done executing.
    IterableTiler<decltype(segment)> tiled_iterable(segment, chunk_size);

    // Wrap in case forall_impl needs to thread_privatize
    TileWrapper<ArgumentId, Data, Types,
                EnclosedStmts...> tile_wrapper(data);

    // Loop over tiles, executing enclosed statement list
    forall_impl(EPol{}, tiled_iterable, tile_wrapper);

    // Set range back to original values
    camp::get<ArgumentId>(data.segment_tuple) = tiled_iterable.it;
  }
};

<<<<<<< HEAD
template<camp::idx_t ArgumentId,
  typename EPol,
  typename... EnclosedStmts>
struct StatementExecutor<statement::
                             Tile<ArgumentId, statement::tile_dynamic<ArgumentId>, EPol, EnclosedStmts...>> {
  template <typename Data>
  static RAJA_INLINE void exec(Data &data)
  {
    // Get the segment we are going to tile
    auto const &segment = camp::get<ArgumentId>(data.segment_tuple);

    // Get the tiling policies chunk size
    auto chunk_size = camp::get<ArgumentId>(data.param_tuple);
    static_assert(camp::concepts::metalib::is_same<TileSize, decltype(chunk_size)>::value);

    // Create a tile iterator
    IterableTiler<decltype(segment)> tiled_iterable(segment, chunk_size.size);

    // Wrap in case forall_impl needs to thread_privatize
    TileWrapper<ArgumentId, Data, EnclosedStmts...> tile_wrapper(data);

    // Loop over tiles, executing enclosed statement list
    forall_impl(EPol{}, tiled_iterable, tile_wrapper);

    // Set range back to original values
    camp::get<ArgumentId>(data.segment_tuple) = tiled_iterable.it;
  }
};


=======
>>>>>>> 47af5ba5
}  // end namespace internal
}  // end namespace RAJA

#endif /* RAJA_pattern_kernel_HPP */<|MERGE_RESOLUTION|>--- conflicted
+++ resolved
@@ -219,18 +219,11 @@
 template <camp::idx_t ArgumentId,
           typename TPol,
           typename EPol,
-<<<<<<< HEAD
-          typename... EnclosedStmts>
-struct StatementExecutor<statement::
-                             Tile<ArgumentId, TPol, EPol, EnclosedStmts...>> {
-=======
           typename... EnclosedStmts,
           typename Types>
 struct StatementExecutor<
     statement::Tile<ArgumentId, TPol, EPol, EnclosedStmts...>, Types> {
 
-
->>>>>>> 47af5ba5
   template <typename Data>
   static RAJA_INLINE void exec(Data &data)
   {
@@ -256,12 +249,13 @@
   }
 };
 
-<<<<<<< HEAD
 template<camp::idx_t ArgumentId,
   typename EPol,
-  typename... EnclosedStmts>
-struct StatementExecutor<statement::
-                             Tile<ArgumentId, statement::tile_dynamic<ArgumentId>, EPol, EnclosedStmts...>> {
+  typename... EnclosedStmts,
+  typename Types>
+struct StatementExecutor<
+    statement::Tile<ArgumentId, statement::tile_dynamic<ArgumentId>, EPol, EnclosedStmts...>, Types> {
+  
   template <typename Data>
   static RAJA_INLINE void exec(Data &data)
   {
@@ -286,9 +280,6 @@
   }
 };
 
-
-=======
->>>>>>> 47af5ba5
 }  // end namespace internal
 }  // end namespace RAJA
 
