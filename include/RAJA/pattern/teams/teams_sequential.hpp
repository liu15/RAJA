
/*!
 ******************************************************************************
 *
 * \file
 *
 * \brief   RAJA header file containing user interface for RAJA::Teams::seq
 *
 ******************************************************************************
 */

//~~~~~~~~~~~~~~~~~~~~~~~~~~~~~~~~~~~~~~~~~~~~~~~~~~~~~~~~~~~~~~~~~~~~~~~~~~~//
// Copyright (c) 2016-20, Lawrence Livermore National Security, LLC
// and RAJA project contributors. See the RAJA/COPYRIGHT file for details.
//
// SPDX-License-Identifier: (BSD-3-Clause)
//~~~~~~~~~~~~~~~~~~~~~~~~~~~~~~~~~~~~~~~~~~~~~~~~~~~~~~~~~~~~~~~~~~~~~~~~~~~//

#ifndef RAJA_pattern_teams_sequential_HPP
#define RAJA_pattern_teams_sequential_HPP

#include "RAJA/pattern/teams/teams_core.hpp"
#include "RAJA/policy/loop/policy.hpp"


namespace RAJA
{

namespace expt
{

struct seq_launch_t {
};

template <>
struct LaunchExecute<RAJA::expt::null_launch_t> {
  template <typename BODY>
  static void exec(LaunchContext const& RAJA_UNUSED_ARG(ctx), 
                   BODY const& RAJA_UNUSED_ARG(body))
  {
    RAJA_ABORT_OR_THROW("NULL Launch");
  }
};


template <>
struct LaunchExecute<RAJA::expt::seq_launch_t> {
  template <typename BODY>
  static void exec(LaunchContext const &ctx, BODY const &body)
  {
    body(ctx);
  }
};

template <typename SEGMENT>
struct LoopExecute<loop_exec, SEGMENT> {

  RAJA_SUPPRESS_HD_WARN
  template <typename BODY>
  static RAJA_INLINE RAJA_HOST_DEVICE void exec(
      LaunchContext const RAJA_UNUSED_ARG(&ctx),
      SEGMENT const &segment,
      BODY const &body)
  {

    // block stride loop
    const int len = segment.end() - segment.begin();
    for (int i = 0; i < len; i++) {

      body(*(segment.begin() + i));
    }
  }

  template <typename BODY>
  static RAJA_INLINE RAJA_HOST_DEVICE void exec(
      LaunchContext const RAJA_UNUSED_ARG(&ctx),
      SEGMENT const &segment0,
      SEGMENT const &segment1,
      BODY const &body)
  {

    // block stride loop
    const int len1 = segment1.end() - segment1.begin();
    const int len0 = segment0.end() - segment0.begin();

    for (int j = 0; j < len1; j++) {
      for (int i = 0; i < len0; i++) {

        body(*(segment0.begin() + i), *(segment1.begin() + j));
      }
    }
  }

  template <typename BODY>
  static RAJA_INLINE RAJA_HOST_DEVICE void exec(
      LaunchContext const RAJA_UNUSED_ARG(&ctx),
      SEGMENT const &segment0,
      SEGMENT const &segment1,
      SEGMENT const &segment2,
      BODY const &body)
  {

    // block stride loop
    const int len2 = segment2.end() - segment2.begin();
    const int len1 = segment1.end() - segment1.begin();
    const int len0 = segment0.end() - segment0.begin();

    for (int k = 0; k < len2; k++) {
      for (int j = 0; j < len1; j++) {
        for (int i = 0; i < len0; i++) {
          body(*(segment0.begin() + i),
               *(segment1.begin() + j),
               *(segment2.begin() + k));
        }
      }
    }
  }
};


<<<<<<< HEAD

=======
template <typename SEGMENT>
struct TileExecute<loop_exec, SEGMENT> {

  template <typename TILE_T, typename BODY>
  static RAJA_INLINE RAJA_DEVICE void exec(
      LaunchContext const RAJA_UNUSED_ARG(&ctx),
      TILE_T tile_size,
      SEGMENT const &segment,
      BODY const &body)
  {

    const int len = segment.end() - segment.begin();

    for (int tx = 0; tx < len; tx += tile_size)
    {
      body(segment.slice(tx, tile_size));
    }
  }
};
>>>>>>> 304c420a

}  // namespace expt

}  // namespace RAJA
#endif<|MERGE_RESOLUTION|>--- conflicted
+++ resolved
@@ -71,6 +71,7 @@
     }
   }
 
+  RAJA_SUPPRESS_HD_WARN
   template <typename BODY>
   static RAJA_INLINE RAJA_HOST_DEVICE void exec(
       LaunchContext const RAJA_UNUSED_ARG(&ctx),
@@ -91,6 +92,8 @@
     }
   }
 
+
+  RAJA_SUPPRESS_HD_WARN
   template <typename BODY>
   static RAJA_INLINE RAJA_HOST_DEVICE void exec(
       LaunchContext const RAJA_UNUSED_ARG(&ctx),
@@ -118,9 +121,6 @@
 };
 
 
-<<<<<<< HEAD
-
-=======
 template <typename SEGMENT>
 struct TileExecute<loop_exec, SEGMENT> {
 
@@ -140,7 +140,6 @@
     }
   }
 };
->>>>>>> 304c420a
 
 }  // namespace expt
 
