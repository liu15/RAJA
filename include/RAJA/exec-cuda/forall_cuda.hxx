--- conflicted
+++ resolved
@@ -203,7 +203,6 @@
 
   RAJA_FT_BEGIN;
 
-<<<<<<< HEAD
   for ( Index_type step_size, offset = 0;
         offset < total_len;
         offset += step_size ) {
@@ -218,11 +217,6 @@
 
     forall_cuda_kernel<<<RAJA_CUDA_LAUNCH_PARAMS(gridSize, BLOCK_SIZE)
                       >>>(body, std::move(begin), len);
-=======
-  if (len > 0) {
-    forall_cuda_kernel<<<RAJA_CUDA_LAUNCH_PARAMS(gridSize, BLOCK_SIZE)>>>
-                      (std::move(body), std::move(begin), len);
->>>>>>> d20981a9
   }
 
   RAJA_CUDA_CHECK_AND_SYNC(Async);
@@ -253,7 +247,6 @@
 
   RAJA_FT_BEGIN;
 
-<<<<<<< HEAD
   for ( Index_type step_size, offset = 0;
         offset < total_len;
         offset += step_size ) {
@@ -269,12 +262,6 @@
     forall_Icount_cuda_kernel<<<RAJA_CUDA_LAUNCH_PARAMS(gridSize, BLOCK_SIZE)
                              >>>(body, std::move(begin), len, icount + offset);
   }
-=======
-  if (len > 0) {
-    forall_Icount_cuda_kernel<<<RAJA_CUDA_LAUNCH_PARAMS(gridSize, BLOCK_SIZE)>>>
-                             (std::move(body), std::move(begin), len, icount);
- }
->>>>>>> d20981a9
 
   RAJA_CUDA_CHECK_AND_SYNC(Async);
 
