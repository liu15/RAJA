/*!
 ******************************************************************************
 *
 * \file
 *
 * \brief   Header file containing RAJA reduction templates for CUDA execution.
 *
 *          These methods should work on any platform that supports 
 *          CUDA devices.
 *
 ******************************************************************************
 */

#ifndef RAJA_reduce_cuda_HXX
#define RAJA_reduce_cuda_HXX

#include "RAJA/config.hxx"

#if defined(RAJA_USE_CUDA)

//~~~~~~~~~~~~~~~~~~~~~~~~~~~~~~~~~~~~~~~~~~~~~~~~~~~~~~~~~~~~~~~~~~~~~~~~~~~//
// Copyright (c) 2016, Lawrence Livermore National Security, LLC.
//
// Produced at the Lawrence Livermore National Laboratory
//
// LLNL-CODE-689114
//
// All rights reserved.
//
// This file is part of RAJA.
//
// For additional details, please also read raja/README-license.txt.
//
// Redistribution and use in source and binary forms, with or without
// modification, are permitted provided that the following conditions are met:
//
// * Redistributions of source code must retain the above copyright notice,
//   this list of conditions and the disclaimer below.
//
// * Redistributions in binary form must reproduce the above copyright notice,
//   this list of conditions and the disclaimer (as noted below) in the
//   documentation and/or other materials provided with the distribution.
//
// * Neither the name of the LLNS/LLNL nor the names of its contributors may
//   be used to endorse or promote products derived from this software without
//   specific prior written permission.
//
// THIS SOFTWARE IS PROVIDED BY THE COPYRIGHT HOLDERS AND CONTRIBUTORS "AS IS"
// AND ANY EXPRESS OR IMPLIED WARRANTIES, INCLUDING, BUT NOT LIMITED TO, THE
// IMPLIED WARRANTIES OF MERCHANTABILITY AND FITNESS FOR A PARTICULAR PURPOSE
// ARE DISCLAIMED. IN NO EVENT SHALL LAWRENCE LIVERMORE NATIONAL SECURITY,
// LLC, THE U.S. DEPARTMENT OF ENERGY OR CONTRIBUTORS BE LIABLE FOR ANY
// DIRECT, INDIRECT, INCIDENTAL, SPECIAL, EXEMPLARY, OR CONSEQUENTIAL
// DAMAGES  (INCLUDING, BUT NOT LIMITED TO, PROCUREMENT OF SUBSTITUTE GOODS
// OR SERVICES; LOSS OF USE, DATA, OR PROFITS; OR BUSINESS INTERRUPTION)
// HOWEVER CAUSED AND ON ANY THEORY OF LIABILITY, WHETHER IN CONTRACT,
// STRICT LIABILITY, OR TORT (INCLUDING NEGLIGENCE OR OTHERWISE) ARISING
// IN ANY WAY OUT OF THE USE OF THIS SOFTWARE, EVEN IF ADVISED OF THE
// POSSIBILITY OF SUCH DAMAGE.
//
//~~~~~~~~~~~~~~~~~~~~~~~~~~~~~~~~~~~~~~~~~~~~~~~~~~~~~~~~~~~~~~~~~~~~~~~~~~~//

#include "RAJA/int_datatypes.hxx"

#include "RAJA/reducers.hxx"

#include "RAJA/exec-cuda/MemUtils_CUDA.hxx"

#include "RAJA/exec-cuda/raja_cudaerrchk.hxx"


// The following atomic functions need to be outside of the RAJA namespace
//
// Three different variants of min/max reductions can be run by choosing
// one of these macros. Only one should be defined!!!
//
//#define RAJA_USE_ATOMIC_ONE
#define RAJA_USE_ATOMIC_TWO
//#define RAJA_USE_NO_ATOMICS

#if 0
#define ull_to_double(x) \
   __longlong_as_double(reinterpret_cast<long long>(x))

#define double_to_ull(x) \
   reinterpret_cast<unsigned long long>(__double_as_longlong(x))
#else
#define ull_to_double(x) __longlong_as_double(x)

#define double_to_ull(x) __double_as_longlong(x)
#endif


/*!
 ******************************************************************************
 *
 * \brief Method to shuffle 32b registers in sum reduction.
 *
 ******************************************************************************
 */
__device__ __forceinline__
double shfl_xor(double var, int laneMask)
{
    int lo = __shfl_xor( __double2loint(var), laneMask );
    int hi = __shfl_xor( __double2hiint(var), laneMask );
    return __hiloint2double( hi, lo );
}

#if defined(RAJA_USE_ATOMIC_ONE)
/*!
 ******************************************************************************
 *
 * \brief Atomic min and max update methods used to gather current 
 *        min or max reduction value.
 *
 ******************************************************************************
 */
__device__ inline void atomicMin(double *address, double value)
{
  double temp = *(reinterpret_cast<double volatile *>(address)) ;
  if (temp > value) {
    unsigned long long oldval, newval, readback;
    oldval = double_to_ull(temp);
    newval = double_to_ull(value);
    unsigned long long *address_as_ull =
             reinterpret_cast<unsigned long long *>(address);

    while ((readback = 
            atomicCAS(address_as_ull, oldval, newval)) != oldval)
    {
      oldval = readback;
      newval = double_to_ull(RAJA_MIN(ull_to_double(oldval), value)) ;
    }
  }
}

///
__device__ inline void atomicMin(float *address, double value)
{
  float temp = *(reinterpret_cast<float volatile *>(address)) ;
  if (temp > value) {
    int oldval, newval, readback;
    oldval = __float_as_int(temp);
    newval = __float_as_int(value);
    int *address_as_i = reinterpret_cast<int *>(address);

    while ((readback = 
            atomicCAS(address_as_i, oldval, newval)) != oldval)
    {
      oldval = readback;
      newval = __float_as_int(RAJA_MIN(__int_as_float(oldval), value)) ;
    }
  }
}

///
__device__ inline void atomicMax(double *address, double value)
{
  double temp = *(reinterpret_cast<double volatile *>(address)) ;
  if (temp < value) {
    unsigned long long oldval, newval, readback ;
    oldval = double_to_ull(temp);
    newval = double_to_ull(value);
    unsigned long long *address_as_ull =
             reinterpret_cast<unsigned long long *>(address);

    while ((readback =
            atomicCAS(address_as_ull, oldval, newval)) != oldval)
    {
      oldval = readback;
      newval = double_to_ull(RAJA_MAX(ull_to_double(oldval), value));
    }
  }
}

///
__device__ inline void atomicMax(float *address, double value)
{
  float temp = *(reinterpret_cast<float volatile *>(address)) ;
  if (temp < value) {
    int oldval, newval, readback;
    oldval = __float_as_int(temp);
    newval = __float_as_int(value);
    int *address_as_i = reinterpret_cast<int *>(address);

    while ((readback = 
            atomicCAS(address_as_i, oldval, newval)) != oldval)
    {
      oldval = readback;
      newval = __float_as_int(RAJA_MAX(__int_as_float(oldval), value)) ;
    }
  }
}

__device__ void atomicAdd(double *address, double value)
{
  unsigned long long oldval, newval, readback; 
 
  oldval = __double_as_longlong(*address);
  newval = __double_as_longlong(__longlong_as_double(oldval) + value);
  while ((readback=atomicCAS((unsigned long long *)address, oldval, newval)) != oldval)
  {
    oldval = readback;
    newval = __double_as_longlong(__longlong_as_double(oldval) + value);
  }
}
#elif defined(RAJA_USE_ATOMIC_TWO)

/*!
 ******************************************************************************
 *
 * \brief Alternative atomic min and max update methods used to gather current 
 *        min or max reduction value.
 *       
 *        These appear to be more robust than the ones above, not sure why.
 *
 ******************************************************************************
 */
__device__ inline void atomicMin(double *address, double value)
{
  double temp = *(reinterpret_cast<double volatile *>(address)) ;
  if (temp > value) {
    unsigned long long *address_as_ull =
             reinterpret_cast<unsigned long long *>(address);

    unsigned long long assumed ;
    unsigned long long oldval = double_to_ull(temp) ;
    do {
      assumed = oldval;
      oldval = atomicCAS(address_as_ull, assumed,
                         double_to_ull(RAJA_MIN(ull_to_double(assumed), value))
                        );
    } while (assumed != oldval);
  }
}
///
__device__ inline void atomicMin(float *address, float value)
{
  float temp = *(reinterpret_cast<float volatile *>(address));
  if(temp > value) {
    int *address_as_i = (int *) address;
    int assumed ;
    int oldval = __float_as_int(temp) ;
    do
    {
      assumed = oldval;
      oldval = atomicCAS(address_as_i, assumed,
                         __float_as_int(RAJA_MIN(__int_as_float(assumed),value))
                        );
    } while(assumed != oldval) ;
  }
}
///
__device__ inline void atomicMax(double *address, double value)
{
  double temp = *(reinterpret_cast<double volatile *>(address)) ;
  if (temp < value) {
    unsigned long long *address_as_ull =
             reinterpret_cast<unsigned long long *>(address);

    unsigned long long assumed ;
    unsigned long long oldval = double_to_ull(temp) ;
    do {
      assumed = oldval;
      oldval = atomicCAS(address_as_ull, assumed,
                         double_to_ull(RAJA_MAX(ull_to_double(assumed), value))
                        );
    } while (assumed != oldval);
  }
}
///
__device__ inline void atomicMax(float *address, float value)
{
  float temp = *(reinterpret_cast<float volatile *>(address));
  if(temp < value) {
    int *address_as_i = (int *) address;
    int assumed ;
    int oldval = __float_as_int(temp) ;
    do
    {
      assumed = oldval;
      oldval = atomicCAS(address_as_i, assumed,
                         __float_as_int(RAJA_MAX(__int_as_float(assumed),value))
                        );
    } while(assumed != oldval) ;
  }
}


__device__ inline void atomicAdd(double *address, double value)
{
    unsigned long long int* address_as_ull =
                            (unsigned long long int*)address;
    unsigned long long int oldval = *address_as_ull, assumed;

    do {
       assumed = oldval;
       oldval = atomicCAS( address_as_ull, assumed, __double_as_longlong(
                        __longlong_as_double(oldval) + value ) );
    } while (assumed != oldval);
}

#elif defined(RAJA_USE_NO_ATOMICS)

// Noting to do here...

#else

#error one of the options for using/not using atomics must be specified

#endif


namespace RAJA {
//
//////////////////////////////////////////////////////////////////////
//
// Reduction classes.
//
//////////////////////////////////////////////////////////////////////
//

/*!
 ******************************************************************************
 *
 * \brief  Min reduction class template for use in CUDA kernels.
 *
 *         For usage example, see reducers.hxx.
 *
 ******************************************************************************
 */
template <size_t BLOCK_SIZE, typename T>
class ReduceMin< cuda_reduce<BLOCK_SIZE>, T > 
{
public:
  //
  // Constructor takes default value (default ctor is disabled).
  // Ctor only executes on the host.
  //
  explicit ReduceMin(T init_val)
  {
    m_is_copy = false;
    m_reduced_val = init_val;
    m_myID = getCudaReductionId();
    m_tallydata = getCudaReductionTallyBlock(m_myID);
    m_tallydata->tally = init_val;
    m_tallydata->initVal = init_val;
  }

  //
  // Copy ctor executes on both host and device.
  //
  __host__ __device__ 
  ReduceMin( const ReduceMin< cuda_reduce<BLOCK_SIZE> , T >& other )
  {
    *this = other;
    m_is_copy = true;
  }

  //
  // Destructor executes on both host and device.
  // Destruction on host releases the unique id for others to use. 
  //
  __host__ __device__ 
  ~ReduceMin< cuda_reduce<BLOCK_SIZE> , T >()
  {
    if (!m_is_copy) {
#if defined( __CUDA_ARCH__ ) 
#else
       releaseCudaReductionId(m_myID); 
#endif
       // OK to perform cudaFree of cudaMalloc vars if needed...
     }
   }

   //
   // Operator to retrieve reduced min value (before object is destroyed).
   // Accessor only operates on host.
   //
   operator T()
   {
<<<<<<< HEAD
     cudaDeviceSynchronize();
=======
     cudaErrchk(cudaDeviceSynchronize());
>>>>>>> c650a98b
     m_reduced_val = static_cast<T>(m_tallydata->tally);
     return m_reduced_val;
   }

   //
   // Updates reduced value in the proper shared memory block locations.
   //
   __device__ 
   ReduceMin< cuda_reduce<BLOCK_SIZE>, T > min(T val) const
   {
     __shared__ T sd[BLOCK_SIZE];

     // initialize shared memory
     for ( int i = BLOCK_SIZE / 2; i > 0; i /=2 ) {     
         // this descends all the way to 1
         if ( threadIdx.x < i ) {                                
            // no need for __syncthreads()
            sd[threadIdx.x + i] = m_reduced_val;  
         } 
     }
     __syncthreads();
<<<<<<< HEAD

=======
>>>>>>> c650a98b

     sd[threadIdx.x] = val;
     __syncthreads();

<<<<<<< HEAD
     for (int i = BLOCK_SIZE / 2; i >= WARP_SIZE; i /= 2) {
         if (threadIdx.x < i) {
             sd[threadIdx.x] = RAJA_MIN(sd[threadIdx.x],sd[threadIdx.x + i]);
         }
         __syncthreads();
     }

     if (threadIdx.x < 16) {
         sd[threadIdx.x] = RAJA_MIN(sd[threadIdx.x],sd[threadIdx.x+16]);
     }
     __syncthreads();

     if (threadIdx.x < 8) {
         sd[threadIdx.x] = RAJA_MIN(sd[threadIdx.x],sd[threadIdx.x+8]);
     }
     __syncthreads();

     if (threadIdx.x < 4) {
         sd[threadIdx.x] = RAJA_MIN(sd[threadIdx.x],sd[threadIdx.x+4]);
     }
     __syncthreads();

     if (threadIdx.x < 2) {
         sd[threadIdx.x] = RAJA_MIN(sd[threadIdx.x],sd[threadIdx.x+2]);
     }
     __syncthreads();

     if (threadIdx.x < 1) {
         sd[0] = RAJA_MIN(sd[0],sd[1]);
         atomicMin(&(m_tallydata->tally),sd[0]);    
     }

=======
     sd[threadIdx.x] = val;
     __syncthreads();

     for (int i = BLOCK_SIZE / 2; i >= WARP_SIZE; i /= 2) {
         if (threadIdx.x < i) {
             sd[threadIdx.x] = RAJA_MIN(sd[threadIdx.x],sd[threadIdx.x + i]);
         }
         __syncthreads();
     }

     if (threadIdx.x < 16) {
         sd[threadIdx.x] = RAJA_MIN(sd[threadIdx.x],sd[threadIdx.x+16]);
     }
     __syncthreads();

     if (threadIdx.x < 8) {
         sd[threadIdx.x] = RAJA_MIN(sd[threadIdx.x],sd[threadIdx.x+8]);
     }
     __syncthreads();

     if (threadIdx.x < 4) {
         sd[threadIdx.x] = RAJA_MIN(sd[threadIdx.x],sd[threadIdx.x+4]);
     }
     __syncthreads();

     if (threadIdx.x < 2) {
         sd[threadIdx.x] = RAJA_MIN(sd[threadIdx.x],sd[threadIdx.x+2]);
     }
     __syncthreads();

     if (threadIdx.x < 1) {
         sd[0] = RAJA_MIN(sd[0],sd[1]);
         atomicMin(&(m_tallydata->tally),sd[0]);    
     }

>>>>>>> c650a98b
     return *this ;
   } 

private:
    //
    // Default ctor is declared private and not implemented.
    //
    ReduceMin< cuda_reduce<BLOCK_SIZE>, T >();

    bool m_is_copy;

    int m_myID;

    T m_reduced_val;

    CudaReductionBlockTallyType* m_tallydata;
} ;


/*!
 ******************************************************************************
 *
 * \brief  Max reduction class template for use in CUDA kernels.
 *
 *         For usage example, see reducers.hxx.
 *
 ******************************************************************************
 */
template <size_t BLOCK_SIZE, typename T>
class ReduceMax< cuda_reduce<BLOCK_SIZE>, T > 
{
public:
   //
   // Constructor takes default value (default ctor is disabled).
   // Ctor only executes on the host.
   //
   explicit ReduceMax(T init_val)
   {
     m_is_copy = false;
     m_reduced_val = init_val;
     m_myID = getCudaReductionId();
     m_tallydata = getCudaReductionTallyBlock(m_myID);
     m_tallydata->tally = init_val;
     m_tallydata->initVal = init_val;
   }

   //
   // Copy ctor executes on both host and device.
   //
   __host__ __device__ 
   ReduceMax( const ReduceMax< cuda_reduce<BLOCK_SIZE>, T >& other )
   {
     *this = other;
     m_is_copy = true;
   }

   //
   // Destructor executes on both host and device.
   // Destruction on host releases the unique id for others to use. 
   //
   __host__ __device__ 
   ~ReduceMax< cuda_reduce<BLOCK_SIZE>, T >()
   {
     if (!m_is_copy) {
#if defined( __CUDA_ARCH__ )
#else
       releaseCudaReductionId(m_myID);
#endif
        // OK to perform cudaFree of cudaMalloc vars if needed...
     }
   }

   //
   // Operator to retrieve reduced max value (before object is destroyed).
   // Accessor only operates on host.
   //
   operator T()
   {
<<<<<<< HEAD
     cudaDeviceSynchronize() ;
=======
     cudaErrchk(cudaDeviceSynchronize());
>>>>>>> c650a98b
     m_reduced_val = static_cast<T>(m_tallydata->tally);
     return m_reduced_val;
   }

   //
   // Updates reduced value in the proper shared memory block locations.
   //
   __device__ 
   ReduceMax< cuda_reduce<BLOCK_SIZE>, T > max(T val) const
   {
      __shared__ T sd[BLOCK_SIZE];

       // initialize shared memory
      for ( int i = BLOCK_SIZE / 2; i > 0; i /=2 ) {     
          // this descends all the way to 1
          if ( threadIdx.x < i ) {
              // no need for __syncthreads()
              sd[threadIdx.x + i] = m_reduced_val;  
          } 
      }
      __syncthreads();

      sd[threadIdx.x] = val;
      __syncthreads();

      for (int i = BLOCK_SIZE / 2; i >= WARP_SIZE; i /= 2) {
          if (threadIdx.x < i) {
              sd[threadIdx.x] = RAJA_MAX(sd[threadIdx.x],sd[threadIdx.x + i]);
          }
          __syncthreads();
      }

      if (threadIdx.x < 16) {
          sd[threadIdx.x] = RAJA_MAX(sd[threadIdx.x],sd[threadIdx.x+16]);
      }
      __syncthreads();

      if (threadIdx.x < 8) {
          sd[threadIdx.x] = RAJA_MAX(sd[threadIdx.x],sd[threadIdx.x+8]);
      }
      __syncthreads();

      if (threadIdx.x < 4) {
          sd[threadIdx.x] = RAJA_MAX(sd[threadIdx.x],sd[threadIdx.x+4]);
      }
      __syncthreads();

      if (threadIdx.x < 2) {
          sd[threadIdx.x] = RAJA_MAX(sd[threadIdx.x],sd[threadIdx.x+2]);
      }
      __syncthreads();

      if (threadIdx.x < 1) {
          sd[0] = RAJA_MAX(sd[0],sd[1]);
          atomicMax(&(m_tallydata->tally), sd[0] );
      }

      return *this ;
   }

private:
   //
   // Default ctor is declared private and not implemented.
   //
   ReduceMax< cuda_reduce<BLOCK_SIZE> , T >();

   bool m_is_copy;

   int m_myID;

   T m_reduced_val;

   CudaReductionBlockTallyType* m_tallydata;
} ;


/*!
 ******************************************************************************
 *
 * \brief  Sum reduction class template for use in CUDA kernel.
 *
 *         For usage example, see reducers.hxx.
 *
 ******************************************************************************
 */
template <size_t BLOCK_SIZE, typename T>
class ReduceSum< cuda_reduce<BLOCK_SIZE>, T > 
{
public:
   //
   // Constructor takes initial reduction value (default ctor is disabled).
   // Ctor only executes on the host.
   //
   explicit ReduceSum(T init_val)
   {
      m_is_copy = false;

      m_init_val = init_val;
      m_reduced_val = static_cast<T>(0);

      m_myID = getCudaReductionId();
//    std::cout << "ReduceSum id = " << m_myID << std::endl;

      m_blockdata = getCudaReductionMemBlock(m_myID) ;
      m_blockoffset = 1;
      
      // Entire shared memory block must be initialized to zero so
      // sum reduction is correct.
      size_t len = RAJA_CUDA_REDUCE_BLOCK_LENGTH;
      cudaErrchk(cudaMemset(&m_blockdata[m_blockoffset], 0,
                           sizeof(CudaReductionBlockDataType)*len)); 

      m_max_grid_size = m_blockdata;
      m_max_grid_size[0] = 0;

      cudaErrchk(cudaDeviceSynchronize());
   }

   //
   // Copy ctor executes on both host and device.
   //
   __host__ __device__ 
   ReduceSum( const ReduceSum< cuda_reduce<BLOCK_SIZE>, T >& other )
   {
      *this = other;
      m_is_copy = true;
   }

   //
   // Destructor executes on both host and device.
   // Destruction on host releases the unique id for others to use. 
   //
   __host__ __device__ 
   ~ReduceSum< cuda_reduce<BLOCK_SIZE>, T >()
   {
      if (!m_is_copy) {
#if defined( __CUDA_ARCH__ )
#else
         releaseCudaReductionId(m_myID);
#endif
         // OK to perform cudaFree of cudaMalloc vars if needed...
      }
   }

   //
   // Operator to retrieve reduced sum value (before object is destroyed).
   // Accessor only operates on host.
   //
   operator T()
   {
      cudaErrchk(cudaDeviceSynchronize()) ;

      m_blockdata[m_blockoffset] = static_cast<T>(0);

      size_t grid_size = m_max_grid_size[0];
      for (size_t i=1; i <= grid_size; ++i) {
         m_blockdata[m_blockoffset] += m_blockdata[m_blockoffset+i];
      }
      m_reduced_val = m_init_val + static_cast<T>(m_blockdata[m_blockoffset]);

      return m_reduced_val;
   }

   //
   // += operator to accumulate arg value in the proper shared
   // memory block location.
   //
   __device__ 
   ReduceSum<  cuda_reduce<BLOCK_SIZE>, T > operator+=(T val) const
   {
      __shared__ T sd[BLOCK_SIZE];

      if ( blockDim.x * blockIdx.x + threadIdx.x == 0 ) {
         m_max_grid_size[0] = RAJA_MAX( gridDim.x,  m_max_grid_size[0] );
      }

       // initialize shared memory
      for ( int i = BLOCK_SIZE / 2; i > 0; i /=2 ) {     
          // this descends all the way to 1
          if ( threadIdx.x < i ) {
              // no need for __syncthreads()
              sd[threadIdx.x + i] = m_reduced_val;  
          } 
      }
      __syncthreads();

      sd[threadIdx.x] = val;

      T temp = 0;
      __syncthreads();

      for (int i = BLOCK_SIZE / 2; i >= WARP_SIZE; i /= 2) {
         if (threadIdx.x < i) {
            sd[threadIdx.x] += sd[threadIdx.x + i];
         }
         __syncthreads();
      }

      if (threadIdx.x < WARP_SIZE) {
         temp = sd[threadIdx.x];
         for (int i = WARP_SIZE / 2; i > 0; i /= 2) {
            temp += shfl_xor(temp, i);
         }
      }

      // one thread adds to gmem, we skip m_blockdata[m_blockoffset]
      // because we will be accumlating into this
      if (threadIdx.x == 0) {
         m_blockdata[m_blockoffset + blockIdx.x+1] += temp ;
      }

      return *this ;
   }

private:
   //
   // Default ctor is declared private and not implemented.
   //
   ReduceSum< cuda_reduce<BLOCK_SIZE>, T >();

   bool m_is_copy;
   int m_myID;

   T m_init_val;
   T m_reduced_val;

   CudaReductionBlockDataType* m_blockdata ;
   int m_blockoffset;

   CudaReductionBlockDataType* m_max_grid_size;
} ;


/*!
 ******************************************************************************
 *
 * \brief  Sum reduction Atomic Non-Deterministic Variant class template for use in CUDA kernel.
 *
 *         For usage example, see reducers.hxx.
 *
 ******************************************************************************
 */
template <size_t BLOCK_SIZE, typename T>
class ReduceSum< cuda_reduce_atomic<BLOCK_SIZE>, T > 
{
public:
   //
   // Constructor takes initial reduction value (default ctor is disabled).
   // Ctor only executes on the host.
   //
   explicit ReduceSum(T init_val)
   {
      m_is_copy = false;
      m_reduced_val = static_cast<T>(0);
      m_init_val = init_val;
      m_myID = getCudaReductionId();
      m_tallydata = getCudaReductionTallyBlock(m_myID);
      m_tallydata->tally = static_cast<T>(0);
      m_tallydata->initVal = init_val;
   }

   //
   // Copy ctor executes on both host and device.
   //
   __host__ __device__ 
   ReduceSum( const ReduceSum< cuda_reduce_atomic<BLOCK_SIZE>, T >& other )
   {
      *this = other;
      m_is_copy = true;
   }

   //
   // Destructor executes on both host and device.
   // Destruction on host releases the unique id for others to use. 
   //
   __host__ __device__ 
   ~ReduceSum< cuda_reduce_atomic<BLOCK_SIZE>, T >()
   {
      if (!m_is_copy) {
#if defined( __CUDA_ARCH__ )
#else
         releaseCudaReductionId(m_myID);
#endif
         // OK to perform cudaFree of cudaMalloc vars if needed...
      }
   }

   //
   // Operator to retrieve reduced sum value (before object is destroyed).
   // Accessor only operates on host.
   //
   operator T()
   {
      cudaDeviceSynchronize() ;
      m_reduced_val = m_init_val + static_cast<T>(m_tallydata->tally);
      return m_reduced_val;
   }

   //
   // += operator to accumulate arg value in the proper shared
   // memory block location.
   //
   __device__ 
   ReduceSum<  cuda_reduce_atomic<BLOCK_SIZE>, T > operator+=(T val) const
   {
      __shared__ T sd[BLOCK_SIZE];

       // initialize shared memory
      for ( int i = BLOCK_SIZE / 2; i > 0; i /=2 ) {     
          // this descends all the way to 1
          if ( threadIdx.x < i ) {
              // no need for __syncthreads()
              sd[threadIdx.x + i] = m_reduced_val;  
          } 
      }
      __syncthreads();

      sd[threadIdx.x] = val;

      T temp = 0;
      __syncthreads();

      for (int i = BLOCK_SIZE / 2; i >= WARP_SIZE; i /= 2) {
         if (threadIdx.x < i) {
            sd[threadIdx.x] += sd[threadIdx.x + i];
         }
         __syncthreads();
      }

      if (threadIdx.x < WARP_SIZE) {
         temp = sd[threadIdx.x];
         for (int i = WARP_SIZE / 2; i > 0; i /= 2) {
            temp += shfl_xor(temp, i);
         }
      }

      // one thread adds to tally
      if (threadIdx.x == 0) {
        atomicAdd(&(m_tallydata->tally),temp);
      }

      return *this ;
   }

private:
   //
   // Default ctor is declared private and not implemented.
   //
   ReduceSum< cuda_reduce_atomic<BLOCK_SIZE>, T >();

   bool m_is_copy;

   int m_myID;

   T m_init_val;
   T m_reduced_val;

   CudaReductionBlockTallyType* m_tallydata;
} ;


///
/// each reduce variable involved in either ReduceMinLoc or ReduceMaxLoc
/// uses retiredBlocks as a way to complete the reduction in a single pass
/// Although the algorithm updates retiredBlocks via an atomicAdd(int) the actual
/// reduction values do not use atomics and require a finsihing stage performed
/// by the last block
__device__ __managed__ int retiredBlocks[RAJA_MAX_REDUCE_VARS] ;



template <size_t BLOCK_SIZE, typename T>
class ReduceMinLoc< cuda_reduce<BLOCK_SIZE>, T > 
{
public:
   //
   // Constructor takes default value (default ctor is disabled).
   //
   explicit ReduceMinLoc(T init_val, Index_type init_loc)
   {
      m_is_copy = false;
      m_reduced_val = init_val;
      m_reduced_idx = init_loc;
      m_myID = getCudaReductionId();
      retiredBlocks[m_myID] = 0;
      m_blockdata = getCudaReductionLocMemBlock(m_myID) ;
      m_blockoffset = 1;
      m_blockdata[m_blockoffset].val = init_val;
      m_blockdata[m_blockoffset].idx = init_loc;

      for (int j = 1; j <= RAJA_CUDA_REDUCE_BLOCK_LENGTH; ++j) {
         m_blockdata[m_blockoffset+j].val = init_val;
         m_blockdata[m_blockoffset+j].idx = init_loc;

      }
      cudaErrchk(cudaDeviceSynchronize());
   }


   //
   // Copy ctor executes on both host and device.
   //
   __host__ __device__ 
   ReduceMinLoc( const ReduceMinLoc< cuda_reduce<BLOCK_SIZE> , T >& other )
   {
      *this = other;
      m_is_copy = true;
   }

   //
   // Destructor executes on both host and device.
   // Destruction on host releases the unique id for others to use. 
   //
   __host__ __device__ 
   ~ReduceMinLoc< cuda_reduce<BLOCK_SIZE> , T >()
   {
      if (!m_is_copy) {
#if defined( __CUDA_ARCH__ ) 
#else
         releaseCudaReductionId(m_myID); 
#endif
         // OK to perform cudaFree of cudaMalloc vars if needed...
      }
   }

   //
   // Operator to retrieve reduced min value (before object is destroyed).
   // Accessor only operates on host.
   //
   operator T()
   {
      cudaErrchk(cudaDeviceSynchronize()) ;
      m_reduced_val = static_cast<T>(m_blockdata[m_blockoffset].val);
      return m_reduced_val;
   }

   //
   // Operator to retrieve index value of min (before object is destroyed).
   //
   Index_type getMinLoc()
   {
      cudaErrchk(cudaDeviceSynchronize()) ; //it would be good not to call this
      m_reduced_idx = m_blockdata[m_blockoffset].idx;
      return m_reduced_idx;
   }

   //
   // Min-loc function 
   //
   __device__
   ReduceMinLoc< cuda_reduce<BLOCK_SIZE>, T> minloc(T val, Index_type idx) const 
   {

      __shared__ CudaReductionLocBlockDataType sd[BLOCK_SIZE];
      __shared__ bool lastBlock;

      // initialize shared memory
      for ( int i = BLOCK_SIZE / 2; i > 0; i /=2 ) {     
          // this descends all the way to 1
          if ( threadIdx.x < i ) {                                
             // no need for __syncthreads()
             sd[threadIdx.x + i].val = m_reduced_val; 
             sd[threadIdx.x + i].idx = m_reduced_idx; 
          } 
      }
      __syncthreads();

      sd[threadIdx.x].val = val;
      sd[threadIdx.x].idx = idx; // need to reconcile loc vs idx naming
      __syncthreads();

      for (int i = BLOCK_SIZE / 2; i >= WARP_SIZE; i /= 2) {
          if (threadIdx.x < i) {
              sd[threadIdx.x] = RAJA_MINLOC(sd[threadIdx.x],sd[threadIdx.x + i]);
          }
          __syncthreads();
      }

      if (threadIdx.x < 16) {
          sd[threadIdx.x] = RAJA_MINLOC(sd[threadIdx.x],sd[threadIdx.x+16]);
      }
      __syncthreads();

      if (threadIdx.x < 8) {
          sd[threadIdx.x] = RAJA_MINLOC(sd[threadIdx.x],sd[threadIdx.x+8]);
      }
      __syncthreads();

      if (threadIdx.x < 4) {
          sd[threadIdx.x] = RAJA_MINLOC(sd[threadIdx.x],sd[threadIdx.x+4]);
      }
      __syncthreads();

      if (threadIdx.x < 2) {
          sd[threadIdx.x] = RAJA_MINLOC(sd[threadIdx.x],sd[threadIdx.x+2]);
      }
      __syncthreads();

      if (threadIdx.x < 1) {
          lastBlock = false;
          sd[threadIdx.x] = RAJA_MINLOC(sd[threadIdx.x],sd[threadIdx.x+1]);
          m_blockdata[m_blockoffset + blockIdx.x+1]  = 
              RAJA_MINLOC( sd[threadIdx.x], 
                        m_blockdata[m_blockoffset + blockIdx.x+1] );
          int oldBlockCount = atomicAdd(&retiredBlocks[m_myID],(int)1);
          lastBlock = (oldBlockCount == (gridDim.x-1));

      }
      __syncthreads();

      if(lastBlock) {
        if(threadIdx.x == 0) {
          retiredBlocks[m_myID] = 0;
        }

        CudaReductionLocBlockDataType lmin;
        lmin.val = m_reduced_val;
        lmin.idx = m_reduced_idx;
        for (int i = threadIdx.x; i < gridDim.x; i += BLOCK_SIZE) {
            lmin = RAJA_MINLOC(lmin,m_blockdata[m_blockoffset+i+1]);
        }
        sd[threadIdx.x] = lmin;
        __syncthreads();

        for (int i = BLOCK_SIZE / 2; i >= WARP_SIZE; i /= 2) {
          if (threadIdx.x < i) {
              sd[threadIdx.x] = RAJA_MINLOC(sd[threadIdx.x],sd[threadIdx.x + i]);
          }
          __syncthreads();
        }

        if (threadIdx.x < 16) {
          sd[threadIdx.x] = RAJA_MINLOC(sd[threadIdx.x],sd[threadIdx.x+16]);
        }
        __syncthreads();

        if (threadIdx.x < 8) {
          sd[threadIdx.x] = RAJA_MINLOC(sd[threadIdx.x],sd[threadIdx.x+8]);
        }
        __syncthreads();

        if (threadIdx.x < 4) {
          sd[threadIdx.x] = RAJA_MINLOC(sd[threadIdx.x],sd[threadIdx.x+4]);
        }
        __syncthreads();

        if (threadIdx.x < 2) {
          sd[threadIdx.x] = RAJA_MINLOC(sd[threadIdx.x],sd[threadIdx.x+2]);
        }
        __syncthreads();

        if (threadIdx.x < 1) {
          sd[threadIdx.x] = RAJA_MINLOC(sd[threadIdx.x],sd[threadIdx.x+1]);
          m_blockdata[m_blockoffset] = RAJA_MINLOC(m_blockdata[m_blockoffset],sd[threadIdx.x]);
        }
      }
      return *this ;
   }

private:
   //
   // Default ctor is declared private and not implemented.
   //
   ReduceMinLoc< cuda_reduce<BLOCK_SIZE>, T >();

   bool m_is_copy;

   int m_myID;
   int m_blockoffset;

   T m_reduced_val;

   Index_type m_reduced_idx;

   CudaReductionLocBlockDataType* m_blockdata;
} ;


template <size_t BLOCK_SIZE, typename T>
class ReduceMaxLoc< cuda_reduce<BLOCK_SIZE>, T > 
{
public:
   //
   // Constructor takes default value (default ctor is disabled).
   //
   explicit ReduceMaxLoc(T init_val, Index_type init_loc)
   {
      m_is_copy = false;
      m_reduced_val = init_val;
      m_reduced_idx = init_loc;
      m_myID = getCudaReductionId();
      retiredBlocks[m_myID] = 0;
      m_blockdata = getCudaReductionLocMemBlock(m_myID) ;
      m_blockoffset = 1;
      m_blockdata[m_blockoffset].val = init_val;
      m_blockdata[m_blockoffset].idx = init_loc;

      for (int j = 1; j <= RAJA_CUDA_REDUCE_BLOCK_LENGTH; ++j) {
         m_blockdata[m_blockoffset+j].val = init_val;
         m_blockdata[m_blockoffset+j].idx = init_loc;

      }
      cudaErrchk(cudaDeviceSynchronize());
   }


   //
   // Copy ctor executes on both host and device.
   //
   __host__ __device__ 
   ReduceMaxLoc( const ReduceMaxLoc< cuda_reduce<BLOCK_SIZE> , T >& other )
   {
      *this = other;
      m_is_copy = true;
   }

   //
   // Destructor executes on both host and device.
   // Destruction on host releases the unique id for others to use. 
   //
   __host__ __device__ 
   ~ReduceMaxLoc< cuda_reduce<BLOCK_SIZE> , T >()
   {
      if (!m_is_copy) {
#if defined( __CUDA_ARCH__ ) 
#else
         releaseCudaReductionId(m_myID); 
#endif
         // OK to perform cudaFree of cudaMalloc vars if needed...
      }
   }

   //
   // Operator to retrieve reduced min value (before object is destroyed).
   // Accessor only operates on host.
   //
   operator T()
   {
      cudaErrchk(cudaDeviceSynchronize()) ;
      m_reduced_val = static_cast<T>(m_blockdata[m_blockoffset].val);
      return m_reduced_val;
   }

   //
   // Operator to retrieve index value of min (before object is destroyed).
   //
   Index_type getMaxLoc()
   {
      cudaErrchk(cudaDeviceSynchronize()) ; //it would be good not to call this
      m_reduced_idx = m_blockdata[m_blockoffset].idx;
      return m_reduced_idx;
   }

   //
   // Max-loc function 
   //
   __device__
   ReduceMaxLoc< cuda_reduce<BLOCK_SIZE>, T> maxloc(T val, Index_type idx) const 
   {

      __shared__ CudaReductionLocBlockDataType sd[BLOCK_SIZE];
      __shared__ bool lastBlock;

      // initialize shared memory
      for ( int i = BLOCK_SIZE / 2; i > 0; i /=2 ) {     
          // this descends all the way to 1
          if ( threadIdx.x < i ) {                                
             // no need for __syncthreads()
             sd[threadIdx.x + i].val = m_reduced_val; 
             sd[threadIdx.x + i].idx = m_reduced_idx; 
          } 
      }
      __syncthreads();

      sd[threadIdx.x].val = val;
      sd[threadIdx.x].idx = idx; // need to reconcile loc vs idx naming
      __syncthreads();

      for (int i = BLOCK_SIZE / 2; i >= WARP_SIZE; i /= 2) {
          if (threadIdx.x < i) {
              sd[threadIdx.x] = RAJA_MAXLOC(sd[threadIdx.x],sd[threadIdx.x + i]);
          }
          __syncthreads();
      }

      if (threadIdx.x < 16) {
          sd[threadIdx.x] = RAJA_MAXLOC(sd[threadIdx.x],sd[threadIdx.x+16]);
      }
      __syncthreads();

      if (threadIdx.x < 8) {
          sd[threadIdx.x] = RAJA_MAXLOC(sd[threadIdx.x],sd[threadIdx.x+8]);
      }
      __syncthreads();

      if (threadIdx.x < 4) {
          sd[threadIdx.x] = RAJA_MAXLOC(sd[threadIdx.x],sd[threadIdx.x+4]);
      }
      __syncthreads();

      if (threadIdx.x < 2) {
          sd[threadIdx.x] = RAJA_MAXLOC(sd[threadIdx.x],sd[threadIdx.x+2]);
      }
      __syncthreads();

      if (threadIdx.x < 1) {
          lastBlock = false;
          sd[threadIdx.x] = RAJA_MAXLOC(sd[threadIdx.x],sd[threadIdx.x+1]);
          m_blockdata[m_blockoffset + blockIdx.x+1]  = 
              RAJA_MAXLOC( sd[threadIdx.x], 
                        m_blockdata[m_blockoffset + blockIdx.x+1] );
          unsigned int oldBlockCount = atomicAdd(&retiredBlocks[m_myID],1);
          lastBlock = (oldBlockCount == (gridDim.x-1));

      }
      __syncthreads();

      if(lastBlock) {
        if(threadIdx.x == 0) {
          retiredBlocks[m_myID] = 0;
        }

        CudaReductionLocBlockDataType lmax;
        lmax.val = m_reduced_val;
        lmax.idx = m_reduced_idx;
        for (int i = threadIdx.x; i < gridDim.x; i += BLOCK_SIZE) {
            lmax = RAJA_MAXLOC(lmax,m_blockdata[m_blockoffset+i+1]);
        }
        sd[threadIdx.x] = lmax;
        __syncthreads();

        for (int i = BLOCK_SIZE / 2; i >= WARP_SIZE; i /= 2) {
          if (threadIdx.x < i) {
              sd[threadIdx.x] = RAJA_MAXLOC(sd[threadIdx.x],sd[threadIdx.x + i]);
          }
          __syncthreads();
        }

        if (threadIdx.x < 16) {
          sd[threadIdx.x] = RAJA_MAXLOC(sd[threadIdx.x],sd[threadIdx.x+16]);
        }
        __syncthreads();

        if (threadIdx.x < 8) {
          sd[threadIdx.x] = RAJA_MAXLOC(sd[threadIdx.x],sd[threadIdx.x+8]);
        }
        __syncthreads();

        if (threadIdx.x < 4) {
          sd[threadIdx.x] = RAJA_MAXLOC(sd[threadIdx.x],sd[threadIdx.x+4]);
        }
        __syncthreads();

        if (threadIdx.x < 2) {
          sd[threadIdx.x] = RAJA_MAXLOC(sd[threadIdx.x],sd[threadIdx.x+2]);
        }
        __syncthreads();

        if (threadIdx.x < 1) {
          sd[threadIdx.x] = RAJA_MAXLOC(sd[threadIdx.x],sd[threadIdx.x+1]);
          m_blockdata[m_blockoffset] = RAJA_MAXLOC(m_blockdata[m_blockoffset],sd[threadIdx.x]);
        }
      }
      return *this ;
   }

private:
   //
   // Default ctor is declared private and not implemented.
   //
   ReduceMaxLoc< cuda_reduce<BLOCK_SIZE>, T >();

   bool m_is_copy;

   int m_myID;
   int m_blockoffset;

   T m_reduced_val;

   Index_type m_reduced_idx;

   CudaReductionLocBlockDataType* m_blockdata;
} ;

}  // closing brace for RAJA namespace


#endif  // closing endif for RAJA_USE_CUDA guard

#endif  // closing endif for header file include guard<|MERGE_RESOLUTION|>--- conflicted
+++ resolved
@@ -379,11 +379,7 @@
    //
    operator T()
    {
-<<<<<<< HEAD
-     cudaDeviceSynchronize();
-=======
      cudaErrchk(cudaDeviceSynchronize());
->>>>>>> c650a98b
      m_reduced_val = static_cast<T>(m_tallydata->tally);
      return m_reduced_val;
    }
@@ -405,15 +401,11 @@
          } 
      }
      __syncthreads();
-<<<<<<< HEAD
-
-=======
->>>>>>> c650a98b
+
 
      sd[threadIdx.x] = val;
      __syncthreads();
 
-<<<<<<< HEAD
      for (int i = BLOCK_SIZE / 2; i >= WARP_SIZE; i /= 2) {
          if (threadIdx.x < i) {
              sd[threadIdx.x] = RAJA_MIN(sd[threadIdx.x],sd[threadIdx.x + i]);
@@ -446,43 +438,6 @@
          atomicMin(&(m_tallydata->tally),sd[0]);    
      }
 
-=======
-     sd[threadIdx.x] = val;
-     __syncthreads();
-
-     for (int i = BLOCK_SIZE / 2; i >= WARP_SIZE; i /= 2) {
-         if (threadIdx.x < i) {
-             sd[threadIdx.x] = RAJA_MIN(sd[threadIdx.x],sd[threadIdx.x + i]);
-         }
-         __syncthreads();
-     }
-
-     if (threadIdx.x < 16) {
-         sd[threadIdx.x] = RAJA_MIN(sd[threadIdx.x],sd[threadIdx.x+16]);
-     }
-     __syncthreads();
-
-     if (threadIdx.x < 8) {
-         sd[threadIdx.x] = RAJA_MIN(sd[threadIdx.x],sd[threadIdx.x+8]);
-     }
-     __syncthreads();
-
-     if (threadIdx.x < 4) {
-         sd[threadIdx.x] = RAJA_MIN(sd[threadIdx.x],sd[threadIdx.x+4]);
-     }
-     __syncthreads();
-
-     if (threadIdx.x < 2) {
-         sd[threadIdx.x] = RAJA_MIN(sd[threadIdx.x],sd[threadIdx.x+2]);
-     }
-     __syncthreads();
-
-     if (threadIdx.x < 1) {
-         sd[0] = RAJA_MIN(sd[0],sd[1]);
-         atomicMin(&(m_tallydata->tally),sd[0]);    
-     }
-
->>>>>>> c650a98b
      return *this ;
    } 
 
@@ -561,11 +516,7 @@
    //
    operator T()
    {
-<<<<<<< HEAD
-     cudaDeviceSynchronize() ;
-=======
      cudaErrchk(cudaDeviceSynchronize());
->>>>>>> c650a98b
      m_reduced_val = static_cast<T>(m_tallydata->tally);
      return m_reduced_val;
    }
