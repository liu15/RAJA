--- conflicted
+++ resolved
@@ -72,6 +72,7 @@
 namespace RAJA
 {
 
+
 //
 //////////////////////////////////////////////////////////////////////
 //
@@ -80,426 +81,32 @@
 //////////////////////////////////////////////////////////////////////
 //
 
-<<<<<<< HEAD
-template<typename Iterable,
-         typename Func>
-RAJA_INLINE
-void forall(const cilk_for_exec&, Iterable &&iter, Func &&loop_body) {
-    auto begin = std::begin(iter);
-    auto end = std::end(iter);
-    auto distance = std::distance(begin, end);
-    cilk_for ( Index_type i = 0; i < distance ; ++i ) {
-        loop_body(begin[i]);
-    }
+template <typename Iterable, typename Func>
+RAJA_INLINE void forall(const cilk_for_exec &,
+                        Iterable &&iter,
+                        Func &&loop_body)
+{
+  auto begin = std::begin(iter);
+  auto end = std::end(iter);
+  auto distance = std::distance(begin, end);
+  cilk_for(Index_type i = 0; i < distance; ++i) { loop_body(begin[i]); }
 }
 
-template<typename Iterable,
-         typename Func>
-RAJA_INLINE
-void forall_Icount(const cilk_for_exec&, Iterable &&iter, Index_type icount, Func &&loop_body) {
-    auto begin = std::begin(iter);
-    auto end = std::end(iter);
-    auto distance = std::distance(begin, end);
-    cilk_for ( Index_type i = 0; i < distance ; ++i ) {
-        loop_body(i + icount, begin[i]);
-    }
+template <typename Iterable, typename Func>
+RAJA_INLINE void forall_Icount(const cilk_for_exec &,
+                               Iterable &&iter,
+                               Index_type icount,
+                               Func &&loop_body)
+{
+  auto begin = std::begin(iter);
+  auto end = std::end(iter);
+  auto distance = std::distance(begin, end);
+  cilk_for(Index_type i = 0; i < distance; ++i)
+  {
+    loop_body(i + icount, begin[i]);
+  }
 }
 
-=======
-/*!
- ******************************************************************************
- *
- * \brief  cilk_for iteration over index range.
- *
- ******************************************************************************
- */
-template <typename LOOP_BODY>
-RAJA_INLINE void forall(cilk_for_exec,
-                        Index_type begin,
-                        Index_type end,
-                        LOOP_BODY loop_body)
-{
-  RAJA_FT_BEGIN;
-
-  cilk_for(Index_type ii = begin; ii < end; ++ii) { loop_body(ii); }
-
-  RAJA_FT_END;
-}
-
-/*!
- ******************************************************************************
- *
- * \brief  cilk_for iteration over index range with index count.
- *
- *         NOTE: lambda loop body requires two args (icount, index).
- *
- ******************************************************************************
- */
-template <typename LOOP_BODY>
-RAJA_INLINE void forall_Icount(cilk_for_exec,
-                               Index_type begin,
-                               Index_type end,
-                               Index_type icount,
-                               LOOP_BODY loop_body)
-{
-  Index_type loop_end = end - begin;
-
-  RAJA_FT_BEGIN;
-
-  cilk_for(Index_type ii = 0; ii < loop_end; ++ii)
-  {
-    loop_body(ii + icount, ii + begin);
-  }
-
-  RAJA_FT_END;
-}
-
-//
-//////////////////////////////////////////////////////////////////////
-//
-// Function templates that iterate over range segments.
-//
-//////////////////////////////////////////////////////////////////////
-//
-
-/*!
- ******************************************************************************
- *
- * \brief  cilk_for  iteration over range segment object.
- *
- ******************************************************************************
- */
-template <typename LOOP_BODY>
-RAJA_INLINE void forall(cilk_for_exec,
-                        const RangeSegment& iseg,
-                        LOOP_BODY loop_body)
-{
-  Index_type begin = iseg.getBegin();
-  Index_type end = iseg.getEnd();
-
-  RAJA_FT_BEGIN;
-
-  cilk_for(Index_type ii = begin; ii < end; ++ii) { loop_body(ii); }
-
-  RAJA_FT_END;
-}
-
-/*!
- ******************************************************************************
- *
- * \brief  cilk_for iteration over range segment object with index count.
- *
- *         NOTE: lambda loop body requires two args (icount, index).
- *
- ******************************************************************************
- i/
-template <typename LOOP_BODY>
-RAJA_INLINE
-void forall_Icount(cilk_for_exec,
-                   const RangeSegment& iseg,
-                   Index_type icount,
-                   LOOP_BODY loop_body)
-{
-   Index_type begin = iseg.getBegin();
-   Index_type loop_end = iseg.getEnd() - begin;
-
-   RAJA_FT_BEGIN ;
-
-   cilk_for ( Index_type ii = 0 ; ii < loop_end ; ++ii ) {
-      loop_body( ii+icount, ii+begin );
-   }
-
-   RAJA_FT_END ;
-}
-
-
-//
-//////////////////////////////////////////////////////////////////////
-//
-// Function templates that iterate over index ranges with stride.
-//
-//////////////////////////////////////////////////////////////////////
-//
-
-/*!
- ******************************************************************************
- *
- * \brief  cilk_for iteration over index range with stride.
- *
- ******************************************************************************
- */
-template <typename LOOP_BODY>
-RAJA_INLINE void forall(cilk_for_exec,
-                        Index_type begin,
-                        Index_type end,
-                        Index_type stride,
-                        LOOP_BODY loop_body)
-{
-  RAJA_FT_BEGIN;
-
-  cilk_for(Index_type ii = begin; ii < end; ii += stride) { loop_body(ii); }
-
-  RAJA_FT_END;
-}
-
-/*!
- ******************************************************************************
- *
- * \brief  cilk_for iteration over index range with stride with index count.
- *
- *         NOTE: lambda loop body requires two args (icount, index).
- *
- ******************************************************************************
- */
-template <typename LOOP_BODY>
-RAJA_INLINE void forall_Icount(cilk_for_exec,
-                               Index_type begin,
-                               Index_type end,
-                               Index_type stride,
-                               Index_type icount,
-                               LOOP_BODY loop_body)
-{
-  Index_type loop_end = (end - begin) / stride;
-  if ((end - begin) % stride != 0) loop_end++;
-
-  RAJA_FT_BEGIN;
-
-  cilk_for(Index_type ii = 0; ii < loop_end; ++ii)
-  {
-    loop_body(ii + icount, begin + ii * stride);
-  }
-
-  RAJA_FT_END;
-}
-
-//
-//////////////////////////////////////////////////////////////////////
-//
-// Function templates that iterate over range-stride segment objects.
-//
-//////////////////////////////////////////////////////////////////////
-//
-
-/*!
- ******************************************************************************
- *
- * \brief  cilk_for iteration over range-stride segment object.
- *
- ******************************************************************************
- */
-template <typename LOOP_BODY>
-RAJA_INLINE void forall(cilk_for_exec,
-                        const RangeStrideSegment& iseg,
-                        LOOP_BODY loop_body)
-{
-  Index_type begin = iseg.getBegin();
-  Index_type end = iseg.getEnd();
-  Index_type stride = iseg.getStride();
-
-  RAJA_FT_BEGIN;
-
-  cilk_for(Index_type ii = begin; ii < end; ii += stride) { loop_body(ii); }
-
-  RAJA_FT_END;
-}
-
-/*!
- ******************************************************************************
- *
- * \brief  cilk_for iteration over range-stride segment object
- *         with index count.
- *
- *         NOTE: lambda loop body requires two args (icount, index).
- *
- ******************************************************************************
- */
-template <typename LOOP_BODY>
-RAJA_INLINE void forall_Icount(cilk_for_exec,
-                               const RangeStrideSegment& iseg,
-                               Index_type icount,
-                               LOOP_BODY loop_body)
-{
-  Index_type begin = iseg.getBegin();
-  Index_type stride = iseg.getStride();
-  Index_type loop_end = (iseg.getEnd() - begin) / stride;
-  if ((iseg.getEnd() - begin) % stride != 0) loop_end++;
-
-  RAJA_FT_BEGIN;
-
-  cilk_for(Index_type ii = 0; ii < loop_end; ++ii)
-  {
-    loop_body(ii + icount, begin + ii * stride);
-  }
-
-  RAJA_FT_END;
-}
-
-//
-//////////////////////////////////////////////////////////////////////
-//
-// Function templates that iterate over indirection arrays.
-//
-//////////////////////////////////////////////////////////////////////
-//
-
-/*!
- ******************************************************************************
- *
- * \brief  cilk_for iteration over indirection array.
- *
- ******************************************************************************
- */
-template <typename LOOP_BODY>
-RAJA_INLINE void forall(cilk_for_exec,
-                        const Index_type* __restrict__ idx,
-                        Index_type len,
-                        LOOP_BODY loop_body)
-{
-  RAJA_FT_BEGIN;
-
-  cilk_for(Index_type k = 0; k < len; ++k) { loop_body(idx[k]); }
-
-  RAJA_FT_END;
-}
-
-/*!
- ******************************************************************************
- *
- * \brief  cilk_for iteration over indirection array with index count.
- *
- *         NOTE: lambda loop body requires two args (icount, index).
- *
- ******************************************************************************
- */
-template <typename LOOP_BODY>
-RAJA_INLINE void forall_Icount(cilk_for_exec,
-                               const Index_type* __restrict__ idx,
-                               Index_type len,
-                               Index_type icount,
-                               LOOP_BODY loop_body)
-{
-  RAJA_FT_BEGIN;
-
-  cilk_for(Index_type k = 0; k < len; ++k) { loop_body(k + icount, idx[k]); }
-
-  RAJA_FT_END;
-}
-
-//
-//////////////////////////////////////////////////////////////////////
-//
-// Function templates that iterate over list segment objects.
-//
-//////////////////////////////////////////////////////////////////////
-//
-
-/*!
- ******************************************************************************
- *
- * \brief  cilk_for iteration over list segment object.
- *
- ******************************************************************************
- */
-template <typename LOOP_BODY>
-RAJA_INLINE void forall(cilk_for_exec,
-                        const ListSegment& iseg,
-                        LOOP_BODY loop_body)
-{
-  const Index_type* __restrict__ idx = iseg.getIndex();
-  Index_type len = iseg.getLength();
-
-  RAJA_FT_BEGIN;
-
-  cilk_for(Index_type k = 0; k < len; ++k) { loop_body(idx[k]); }
-
-  RAJA_FT_END;
-}
-
-/*!
- ******************************************************************************
- *
- * \brief  cilk_for iteration over list segment object with index count.
- *
- *         NOTE: lambda loop body requires two args (icount, index).
- *
- ******************************************************************************
- */
-template <typename LOOP_BODY>
-RAJA_INLINE void forall_Icount(cilk_for_exec,
-                               const ListSegment& iseg,
-                               Index_type icount,
-                               LOOP_BODY loop_body)
-{
-  const Index_type* __restrict__ idx = iseg.getIndex();
-  Index_type len = iseg.getLength();
-
-  RAJA_FT_BEGIN;
-
-  cilk_for(Index_type k = 0; k < len; ++k) { loop_body(k + icount, idx[k]); }
-
-  RAJA_FT_END;
-}
-
-//
-//////////////////////////////////////////////////////////////////////
-//
-// The following function templates iterate over index set
-// segments using cilk_for. Segment execution is defined by
-// segment execution policy template parameter.
-//
-//////////////////////////////////////////////////////////////////////
-//
-
-/*!
- ******************************************************************************
- *
- * \brief  cilk_for iteration over segments of index set and
- *         use execution policy template parameter to execute segments.
- *
- ******************************************************************************
- */
-template <typename SEG_EXEC_POLICY_T, typename LOOP_BODY>
-RAJA_INLINE void forall(IndexSet::ExecPolicy<cilk_for_segit, SEG_EXEC_POLICY_T>,
-                        const IndexSet& iset,
-                        LOOP_BODY loop_body)
-{
-  int num_seg = iset.getNumSegments();
-  cilk_for(int isi = 0; isi < num_seg; ++isi)
-  {
-    const IndexSetSegInfo* seg_info = iset.getSegmentInfo(isi);
-    executeRangeList_forall<SEG_EXEC_POLICY_T>(seg_info, loop_body);
-
-  }  // iterate over segments of index set
-}
-
-/*!
- ******************************************************************************
- *
- * \brief  cilk_for iteration over segments of index set and
- *         use execution policy template parameter to execute segments.
- *
- *         This method passes count segment iteration.
- *
- *         NOTE: lambda loop body requires two args (icount, index).
- *
- ******************************************************************************
- */
-template <typename SEG_EXEC_POLICY_T, typename LOOP_BODY>
-RAJA_INLINE void forall_Icount(
-    IndexSet::ExecPolicy<cilk_for_segit, SEG_EXEC_POLICY_T>,
-    const IndexSet& iset,
-    LOOP_BODY loop_body)
-{
-  int num_seg = iset.getNumSegments();
-  cilk_for(int isi = 0; isi < num_seg; ++isi)
-  {
-    const IndexSetSegInfo* seg_info = iset.getSegmentInfo(isi);
-    executeRangeList_forall_Icount<SEG_EXEC_POLICY_T>(seg_info, loop_body);
-
-  }  // iterate over segments of index set
-}
-
->>>>>>> ad504fcb
 }  // closing brace for RAJA namespace
 
 #endif  // closing endif for RAJA_ENABLE_CILK guard
