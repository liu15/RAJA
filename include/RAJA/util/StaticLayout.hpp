/*!
 ******************************************************************************
 *
 * \file
 *
 * \brief   RAJA header file defining Layout, a N-dimensional index calculator
 *          with compile-time defined sizes and permutation
 *
 ******************************************************************************
 */

//~~~~~~~~~~~~~~~~~~~~~~~~~~~~~~~~~~~~~~~~~~~~~~~~~~~~~~~~~~~~~~~~~~~~~~~~~~~//
// Copyright (c) 2016-20, Lawrence Livermore National Security, LLC
// and RAJA project contributors. See the RAJA/COPYRIGHT file for details.
//
// SPDX-License-Identifier: (BSD-3-Clause)
//~~~~~~~~~~~~~~~~~~~~~~~~~~~~~~~~~~~~~~~~~~~~~~~~~~~~~~~~~~~~~~~~~~~~~~~~~~~//

#ifndef RAJA_util_static_layout_HPP
#define RAJA_util_static_layout_HPP

#include "RAJA/config.hpp"

#include <iostream>
#include <limits>

#include "RAJA/index/IndexValue.hpp"

#include "RAJA/internal/foldl.hpp"

#include "RAJA/util/Operators.hpp"
#include "RAJA/util/Permutations.hpp"

namespace RAJA
{

namespace detail
{


template <typename IndexType, typename Range, typename Sizes, typename Strides>
struct StaticLayoutBase_impl;


template <typename IndexType,
          camp::idx_t... RangeInts,
          camp::idx_t... Sizes,
          camp::idx_t... Strides>
struct StaticLayoutBase_impl<IndexType,
                             camp::idx_seq<RangeInts...>,
                             camp::idx_seq<Sizes...>,
                             camp::idx_seq<Strides...>> {

  using IndexLinear = IndexType;
  using sizes = camp::int_seq<IndexType, ((IndexType)Sizes)...>;
  using strides = camp::int_seq<IndexType, ((IndexType)Strides)...>;

  static constexpr size_t n_dims = sizeof...(Sizes);

  /*!
   * Default constructor.
   */
  RAJA_INLINE RAJA_HOST_DEVICE constexpr StaticLayoutBase_impl() {}

  RAJA_INLINE static void print()
  {
    camp::sink(printf("StaticLayout: arg%d: size=%d, stride=%d\n",
                               (int)RangeInts,
                               (int)Sizes,
                               (int)Strides)...);
  }


  /*!
   * Computes a linear space index from specified indices.
   * This is formed by the dot product of the indices and the layout strides.
   *
   * @param indices  Indices in the n-dimensional space of this layout
   * @return Linear space index.
   */
  template <typename... Indices>
  RAJA_INLINE RAJA_HOST_DEVICE constexpr IndexLinear operator()(
      Indices... indices) const
  {
    // dot product of strides and indices
<<<<<<< HEAD
    return VarOps::sum<IndexLinear>((indices * Strides)...);
=======
    return sum<int>((indices * Strides)...);
>>>>>>> 1858654c
  }


  template <typename... Indices>
  static RAJA_INLINE RAJA_HOST_DEVICE constexpr IndexLinear s_oper(Indices... indices)
  {
    // dot product of strides and indices
<<<<<<< HEAD
    return VarOps::sum<IndexLinear>((indices * Strides)...);
=======
    return sum<int>((indices * Strides)...);
>>>>>>> 1858654c
  }


  /*!
   * Computes a total size of the layout's space.
   * This is the produce of each dimensions size.
   *
   * @return Total size spanned by indices
   */
  RAJA_INLINE RAJA_HOST_DEVICE constexpr IndexLinear size() const
  {
<<<<<<< HEAD

    return s_size;
  }


  // Multiply together all of the sizes,
  // replacing 1 for any zero-sized dimensions
  static constexpr IndexLinear s_size =
      VarOps::foldl(RAJA::operators::multiplies<IndexLinear>(),
=======
    // Multiply together all of the sizes,
    // replacing 1 for any zero-sized dimensions
    return foldl(RAJA::operators::multiplies<RAJA::Index_type>(),
                         (Sizes == 0 ? 1 : Sizes)...);
  }


  static constexpr RAJA::Index_type s_size =
      foldl(RAJA::operators::multiplies<RAJA::Index_type>(),
>>>>>>> 1858654c
                    (Sizes == 0 ? 1 : Sizes)...);
};

template <camp::idx_t N, camp::idx_t Idx, camp::idx_t... Sizes>
struct StrideCalculatorIdx {
  static_assert(N == sizeof...(Sizes), "");

  using sizes_seq = camp::idx_seq<Sizes...>;
  static constexpr camp::idx_t size = camp::seq_at<Idx, sizes_seq>::value;
  static constexpr camp::idx_t size_last =
      StrideCalculatorIdx<N, Idx + 1, Sizes...>::size;
  static constexpr camp::idx_t value =
      (size_last > 0 ? size_last : 1) *
      StrideCalculatorIdx<N, Idx + 1, Sizes...>::value;
  static constexpr camp::idx_t stride = size > 0 ? value : 0;
};

template <camp::idx_t N, camp::idx_t... Sizes>
struct StrideCalculatorIdx<N, N, Sizes...> {
  static_assert(N == sizeof...(Sizes), "");

  static constexpr camp::idx_t size = 1;
  static constexpr camp::idx_t value = 1;
  static constexpr camp::idx_t stride = size > 0 ? value : 0;
};

template <typename Range, typename Perm, typename Sizes>
struct StrideCalculator;

template <camp::idx_t ... Range, camp::idx_t... Perm, camp::idx_t... Sizes>
struct StrideCalculator<camp::idx_seq<Range...>, camp::idx_seq<Perm...>, camp::idx_seq<Sizes...>> {
  static_assert(sizeof...(Sizes) == sizeof...(Perm), "");

  using sizes = camp::idx_seq<Sizes...>;
  static constexpr camp::idx_t N = sizeof...(Sizes);
  using range = camp::idx_seq<Range...>;
  using perm = camp::idx_seq<Perm...>;
  using inv_perm = invert_permutation<perm>;
  using strides_unperm =
      camp::idx_seq<StrideCalculatorIdx<N, Range, camp::seq_at<Perm, sizes>::value...>::stride...>;
  
  using strides = camp::idx_seq<camp::seq_at<camp::seq_at<Range, inv_perm>::value, strides_unperm>::value...>;
};


template <typename Layout, typename DimTypeList>
struct TypedStaticLayoutImpl;

template <typename Layout, typename... DimTypes>
struct TypedStaticLayoutImpl<Layout, camp::list<DimTypes...>> {

  using IndexLinear = typename Layout::IndexType;

  static constexpr IndexLinear n_dims = sizeof...(DimTypes);

  /*!
   * Computes a linear space index from specified indices.
   * This is formed by the dot product of the indices and the layout strides.
   *
   * @param indices  Indices in the n-dimensional space of this layout
   * @return Linear space index.
   */
  static RAJA_INLINE RAJA_HOST_DEVICE constexpr IndexLinear s_oper(
      DimTypes... indices)
  {
    return Layout::s_oper(stripIndexType(indices)...);
  }


  static constexpr IndexLinear s_size = Layout::s_size;

  RAJA_INLINE
  static void print() { Layout::print(); }
};


}  // namespace detail


template <typename Perm, camp::idx_t... Sizes>
using StaticLayout = detail::StaticLayoutBase_impl<
    camp::idx_t,
    camp::make_idx_seq_t<sizeof...(Sizes)>,
    camp::idx_seq<Sizes...>,
    typename detail::StrideCalculator<camp::make_idx_seq_t<sizeof...(Sizes)>,
                                      Perm,
                                      camp::idx_seq<Sizes...>>::strides>;






template <typename Perm, typename TypeList, camp::idx_t... Sizes>
using TypedStaticLayout =
    detail::TypedStaticLayoutImpl<StaticLayout<Perm, Sizes...>, TypeList>;


}  // namespace RAJA

#endif<|MERGE_RESOLUTION|>--- conflicted
+++ resolved
@@ -83,11 +83,7 @@
       Indices... indices) const
   {
     // dot product of strides and indices
-<<<<<<< HEAD
     return VarOps::sum<IndexLinear>((indices * Strides)...);
-=======
-    return sum<int>((indices * Strides)...);
->>>>>>> 1858654c
   }
 
 
@@ -95,11 +91,7 @@
   static RAJA_INLINE RAJA_HOST_DEVICE constexpr IndexLinear s_oper(Indices... indices)
   {
     // dot product of strides and indices
-<<<<<<< HEAD
     return VarOps::sum<IndexLinear>((indices * Strides)...);
-=======
-    return sum<int>((indices * Strides)...);
->>>>>>> 1858654c
   }
 
 
@@ -111,27 +103,13 @@
    */
   RAJA_INLINE RAJA_HOST_DEVICE constexpr IndexLinear size() const
   {
-<<<<<<< HEAD
 
     return s_size;
   }
 
 
-  // Multiply together all of the sizes,
-  // replacing 1 for any zero-sized dimensions
   static constexpr IndexLinear s_size =
-      VarOps::foldl(RAJA::operators::multiplies<IndexLinear>(),
-=======
-    // Multiply together all of the sizes,
-    // replacing 1 for any zero-sized dimensions
-    return foldl(RAJA::operators::multiplies<RAJA::Index_type>(),
-                         (Sizes == 0 ? 1 : Sizes)...);
-  }
-
-
-  static constexpr RAJA::Index_type s_size =
-      foldl(RAJA::operators::multiplies<RAJA::Index_type>(),
->>>>>>> 1858654c
+      foldl(RAJA::operators::multiplies<IndexLinear>(),
                     (Sizes == 0 ? 1 : Sizes)...);
 };
 
