/*!
 ******************************************************************************
 *
 * \file
 *
 * \brief   RAJA header file defining Layout, a N-dimensional index calculator
 *          with compile-time defined sizes and permutation
 *
 ******************************************************************************
 */

//~~~~~~~~~~~~~~~~~~~~~~~~~~~~~~~~~~~~~~~~~~~~~~~~~~~~~~~~~~~~~~~~~~~~~~~~~~~//
// Copyright (c) 2016-20, Lawrence Livermore National Security, LLC
// and RAJA project contributors. See the RAJA/COPYRIGHT file for details.
//
// SPDX-License-Identifier: (BSD-3-Clause)
//~~~~~~~~~~~~~~~~~~~~~~~~~~~~~~~~~~~~~~~~~~~~~~~~~~~~~~~~~~~~~~~~~~~~~~~~~~~//

#ifndef RAJA_util_static_layout_HPP
#define RAJA_util_static_layout_HPP

#include "RAJA/config.hpp"

#include <iostream>
#include <limits>

#include "RAJA/index/IndexValue.hpp"

#include "RAJA/internal/foldl.hpp"

#include "RAJA/util/Operators.hpp"
#include "RAJA/util/Permutations.hpp"


namespace RAJA
{

namespace detail
{


template <typename IdxLin, typename Range, typename Sizes, typename Strides>
struct StaticLayoutBase_impl;


template <typename IdxLin,
          IdxLin... RangeInts,
          IdxLin... Sizes,
          IdxLin... Strides>
struct StaticLayoutBase_impl<IdxLin,
                             camp::int_seq<IdxLin, RangeInts...>,
                             camp::int_seq<IdxLin, Sizes...>,
                             camp::int_seq<IdxLin, Strides...>> {

  using IndexLinear = IdxLin;
  using sizes = camp::int_seq<IdxLin, Sizes...>;
  using strides = camp::int_seq<IdxLin, Strides...>;

  static constexpr camp::idx_t stride_one_dim =
      foldl_max<camp::idx_t>(
          (camp::seq_at<RangeInts, strides>::value == 1 ? RangeInts : -1)...);

  static constexpr size_t n_dims = sizeof...(Sizes);

  /*!
   * Default constructor.
   */
  RAJA_INLINE RAJA_HOST_DEVICE constexpr StaticLayoutBase_impl() {}

  RAJA_INLINE static void print()
  {
    camp::sink(printf("StaticLayout: arg%d: size=%d, stride=%d\n",
                               (int)RangeInts,
                               (int)Sizes,
                               (int)Strides)...);
  }


  /*!
   * Computes a linear space index from specified indices.
   * This is formed by the dot product of the indices and the layout strides.
   *
   * @param indices  Indices in the n-dimensional space of this layout
   * @return Linear space index.
   */
  template <typename... Indices>
  RAJA_INLINE RAJA_HOST_DEVICE constexpr IdxLin operator()(
      Indices... indices) const
  {
    // dot product of strides and indices
    return foldl_sum<IdxLin>((IdxLin(indices * Strides))...);
  }


  template <typename... Indices>
  static RAJA_INLINE RAJA_HOST_DEVICE constexpr IdxLin s_oper(Indices... indices)
  {
    // dot product of strides and indices
    return foldl_sum<IdxLin>((IdxLin(indices * Strides))...);
  }


  // Multiply together all of the sizes,
  // replacing 1 for any zero-sized dimensions
  static constexpr IdxLin s_size =
      RAJA::foldl_product<IdxLin>((Sizes == IdxLin(0) ? IdxLin(1) : Sizes)...);

  /*!
   * Computes a total size of the layout's space.
   * This is the produce of each dimensions size.
   *
   * @return Total size spanned by indices
   */
<<<<<<< HEAD
  RAJA_INLINE RAJA_HOST_DEVICE constexpr static IdxLin size()
=======


  RAJA_INLINE RAJA_HOST_DEVICE static constexpr IdxLin size()
>>>>>>> e87a5974
  {
    return s_size;
  }


  template<camp::idx_t DIM>
  RAJA_INLINE
  RAJA_HOST_DEVICE
  constexpr
  IndexLinear get_dim_stride() const {
    return camp::seq_at<DIM, strides>::value;
  }


};

template <typename IdxLin, IdxLin N, IdxLin Idx, IdxLin... Sizes>
struct StrideCalculatorIdx {
  static_assert(N == sizeof...(Sizes), "");

  using sizes_seq = camp::int_seq<IdxLin, Sizes...>;
  static constexpr IdxLin size = camp::seq_at<Idx, sizes_seq>::value;
  static constexpr IdxLin size_last =
      StrideCalculatorIdx<IdxLin, N, Idx + 1, Sizes...>::size;
  static constexpr IdxLin value =
      (size_last > 0 ? size_last : 1) *
      StrideCalculatorIdx<IdxLin, N, Idx + 1, Sizes...>::value;
  static constexpr IdxLin stride = size > 0 ? value : 0;
};

template <typename IdxLin, IdxLin N, IdxLin... Sizes>
struct StrideCalculatorIdx<IdxLin, N, N, Sizes...> {
  static_assert(N == sizeof...(Sizes), "");

  static constexpr IdxLin size = 1;
  static constexpr IdxLin value = 1;
  static constexpr IdxLin stride = size > 0 ? value : 0;
};

template <typename IdxLin, typename Range, typename Perm, typename Sizes>
struct StrideCalculator;

template <typename IdxLin, IdxLin ... Range, camp::idx_t... Perm, IdxLin... Sizes>
struct StrideCalculator<IdxLin,
                        camp::int_seq<IdxLin, Range...>,
                        camp::idx_seq<Perm...>,
                        camp::int_seq<IdxLin, Sizes...>> {
  static_assert(sizeof...(Sizes) == sizeof...(Perm), "");

  using sizes = camp::int_seq<IdxLin, Sizes...>;
  static constexpr IdxLin N = sizeof...(Sizes);
  using range = camp::int_seq<IdxLin, Range...>;
  using perm = camp::idx_seq<Perm...>;
  using inv_perm = invert_permutation<perm>;
  using strides_unperm =
      camp::int_seq<IdxLin, StrideCalculatorIdx<IdxLin, N, Range, camp::seq_at<Perm, sizes>::value...>::stride...>;
  
  using strides = camp::int_seq<IdxLin, camp::seq_at<camp::seq_at<Range, inv_perm>::value, strides_unperm>::value...>;
};


template <typename Layout, typename DimTypeList>
struct TypedStaticLayoutImpl;

template <typename Layout, typename... DimTypes>
struct TypedStaticLayoutImpl<Layout, camp::list<DimTypes...>> {

  using IndexLinear = typename Layout::IndexLinear;

  static
  constexpr
  camp::idx_t stride_one_dim = Layout::stride_one_dim;

  static constexpr IndexLinear n_dims = sizeof...(DimTypes);
  /*!
   * Computes a linear space index from specified indices.
   * This is formed by the dot product of the indices and the layout strides.
   *
   * @param indices  Indices in the n-dimensional space of this layout
   * @return Linear space index.
   */
  static RAJA_INLINE RAJA_HOST_DEVICE constexpr IndexLinear s_oper(
      DimTypes... indices)
  {
    return Layout::s_oper(stripIndexType(indices)...);
  }


  static constexpr IndexLinear s_size = Layout::s_size;

  RAJA_INLINE RAJA_HOST_DEVICE constexpr static IndexLinear size()
  {
    return s_size;
  }

  template<camp::idx_t DIM>
  RAJA_INLINE
  RAJA_HOST_DEVICE
  constexpr
  IndexLinear get_dim_stride() const {
    return Layout{}.get_dim_stride();
  }

  RAJA_INLINE
  static void print() { Layout::print(); }
};




}  // namespace detail


template <typename Perm, typename IdxLin, camp::idx_t... Sizes>
using StaticLayoutT = detail::StaticLayoutBase_impl<
    IdxLin,
    camp::make_int_seq_t<IdxLin, sizeof...(Sizes)>,
    camp::int_seq<IdxLin, Sizes...>,
    typename detail::StrideCalculator<IdxLin,
                                      camp::make_int_seq_t<IdxLin, sizeof...(Sizes)>,
                                      Perm,
                                      camp::int_seq<IdxLin, Sizes...>>::strides>;


template <typename Perm, camp::idx_t... Sizes>
using StaticLayout = StaticLayoutT<Perm, camp::idx_t, Sizes...>;



template <typename Perm, typename IdxLin, typename TypeList, camp::idx_t... Sizes>
using TypedStaticLayout =
    detail::TypedStaticLayoutImpl<StaticLayoutT<Perm, IdxLin, Sizes...>, TypeList>;


}  // namespace RAJA

#endif<|MERGE_RESOLUTION|>--- conflicted
+++ resolved
@@ -32,6 +32,7 @@
 #include "RAJA/util/Permutations.hpp"
 
 
+
 namespace RAJA
 {
 
@@ -111,14 +112,12 @@
    *
    * @return Total size spanned by indices
    */
-<<<<<<< HEAD
-  RAJA_INLINE RAJA_HOST_DEVICE constexpr static IdxLin size()
-=======
 
 
   RAJA_INLINE RAJA_HOST_DEVICE static constexpr IdxLin size()
->>>>>>> e87a5974
-  {
+  {
+    // Multiply together all of the sizes,
+    // replacing 1 for any zero-sized dimensions
     return s_size;
   }
 
@@ -226,8 +225,6 @@
 };
 
 
-
-
 }  // namespace detail
 
 
