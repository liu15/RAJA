--- conflicted
+++ resolved
@@ -58,11 +58,7 @@
   using strides = camp::int_seq<IdxLin, Strides...>;
 
   static constexpr camp::idx_t stride_one_dim =
-<<<<<<< HEAD
-      foldl_max<camp::idx_t>(
-=======
       RAJA::max<camp::idx_t>(
->>>>>>> 4b0a84c8
           (camp::seq_at<RangeInts, strides>::value == 1 ? RangeInts : -1)...);
 
   static constexpr size_t n_dims = sizeof...(Sizes);
@@ -93,11 +89,7 @@
       Indices... indices) const
   {
     // dot product of strides and indices
-<<<<<<< HEAD
-    return foldl_sum<IdxLin>((IdxLin(indices * Strides))...);
-=======
     return RAJA::sum<IdxLin>((IdxLin(indices * Strides))...);
->>>>>>> 4b0a84c8
   }
 
 
@@ -105,18 +97,14 @@
   static RAJA_INLINE RAJA_HOST_DEVICE constexpr IdxLin s_oper(Indices... indices)
   {
     // dot product of strides and indices
-<<<<<<< HEAD
-    return foldl_sum<IdxLin>((IdxLin(indices * Strides))...);
-=======
     return RAJA::sum<IdxLin>((IdxLin(indices * Strides))...);
->>>>>>> 4b0a84c8
   }
 
 
   // Multiply together all of the sizes,
   // replacing 1 for any zero-sized dimensions
   static constexpr IdxLin s_size =
-      RAJA::foldl_product<IdxLin>((Sizes == IdxLin(0) ? IdxLin(1) : Sizes)...);
+      RAJA::product<IdxLin>((Sizes == IdxLin(0) ? IdxLin(1) : Sizes)...);
 
   /*!
    * Computes a total size of the layout's space.
