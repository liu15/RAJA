--- conflicted
+++ resolved
@@ -64,40 +64,46 @@
 namespace RAJA
 {
 
-<<<<<<< HEAD
-template<int i, int ex>
+namespace detail
+{
+
+/*!
+ * Functor that returns a*b[i] for all i!=exlcude_i,
+ * and returns a for i==exclude_i.
+ *
+ * This allows Layout to more efficiently compute layouts where a single
+ * dimension is stride-1.  Also, it allows compilers to better reason about
+ * loop optimizations.
+ */
+template<ptrdiff_t i, ptrdiff_t exclude_i>
 struct ConditionalMultiply{
 
-  template<typename A, typename B>
+  template<typename A, typename B, size_t n_dims>
   static
   RAJA_INLINE
+  RAJA_HOST_DEVICE
   constexpr
-  A multiply(A a, B const *b) {
+  A multiply(A a, B const (&b)[n_dims]) {
+    // regular product term
     return a*b[i];
   }
 };
 
-template<int i>
+template<ptrdiff_t i>
 struct ConditionalMultiply<i,i>{
-  template<typename A, typename B>
-    static
-    RAJA_INLINE
-    constexpr
-    A multiply(A a, B const *) {
+  template<typename A, typename B, size_t n_dims>
+  static
+  RAJA_INLINE
+  RAJA_HOST_DEVICE
+  constexpr
+  A multiply(A a, B const (&)[n_dims]) {
+    // assume b[i]==1
     return a;
   }
 };
 
 
-template <typename Range, typename IdxLin = Index_type, int StrideOneDim = -1>
-struct LayoutBase_impl;
-
-template <camp::idx_t... RangeInts, typename IdxLin, int StrideOneDim>
-struct LayoutBase_impl<camp::idx_seq<RangeInts...>, IdxLin, StrideOneDim> {
-=======
-namespace detail
-{
-template <typename Range, typename IdxLin = Index_type>
+template <typename Range, typename IdxLin = Index_type, ptrdiff_t StrideOneDim = -1>
 struct LayoutBase_impl;
 
 /*!
@@ -121,9 +127,8 @@
   }
 };
 
-template <camp::idx_t... RangeInts, typename IdxLin>
-struct LayoutBase_impl<camp::idx_seq<RangeInts...>, IdxLin> {
->>>>>>> d32bcfa1
+template <camp::idx_t... RangeInts, typename IdxLin, ptrdiff_t StrideOneDim>
+struct LayoutBase_impl<camp::idx_seq<RangeInts...>, IdxLin, StrideOneDim> {
 public:
   typedef IdxLin IndexLinear;
   typedef camp::make_idx_seq_t<sizeof...(RangeInts)> IndexRange;
@@ -131,7 +136,8 @@
   static constexpr size_t n_dims = sizeof...(RangeInts);
   static constexpr size_t limit = RAJA::operators::limits<IdxLin>::max();
 
-  static constexpr int stride1_dim = sizeof...(RangeInts) - 1; //StrideOneDim;
+  //static constexpr ptrdiff_t stride1_dim = sizeof...(RangeInts) - 1; //StrideOneDim;
+  static constexpr ptrdiff_t stride1_dim = StrideOneDim;
 
   // const char *index_types[sizeof...(RangeInts)];
 
@@ -139,6 +145,7 @@
   IdxLin strides[n_dims];
   IdxLin inv_strides[n_dims];
   IdxLin inv_mods[n_dims];
+
 
   /*!
    * Default constructor with zero sizes and strides.
@@ -163,13 +170,15 @@
     static_assert(n_dims == sizeof...(Types),
                   "number of dimensions must "
                   "match");
+
   }
 
   /*!
    *  Copy ctor.
    */
+  template<typename CIdxLin, ptrdiff_t CStrideOne>
   constexpr RAJA_INLINE RAJA_HOST_DEVICE
-  LayoutBase_impl(const LayoutBase_impl<IndexRange, IdxLin> &rhs)
+  LayoutBase_impl(const LayoutBase_impl<IndexRange, CIdxLin, CStrideOne> &rhs)
       : sizes{rhs.sizes[RangeInts]...},
         strides{rhs.strides[RangeInts]...},
         inv_strides{rhs.inv_strides[RangeInts]...},
@@ -204,7 +213,8 @@
   RAJA_INLINE RAJA_HOST_DEVICE constexpr IdxLin operator()(
       Indices... indices) const
   {
-    return VarOps::sum<IdxLin>( (ConditionalMultiply<RangeInts, stride1_dim>::multiply(indices, strides))...);
+    // dot product of strides and indices
+    return VarOps::sum<IdxLin>( ((IdxLin)detail::ConditionalMultiply<RangeInts, stride1_dim>::multiply(indices, strides))...);
   }
 
 
@@ -227,21 +237,11 @@
   }
 };
 
-<<<<<<< HEAD
-template <camp::idx_t... RangeInts, typename IdxLin, int StrideOneDim>
-constexpr size_t
-    LayoutBase_impl<camp::idx_seq<RangeInts...>, IdxLin, StrideOneDim>::n_dims;
-template <camp::idx_t... RangeInts, typename IdxLin, int StrideOneDim>
-constexpr size_t
-    LayoutBase_impl<camp::idx_seq<RangeInts...>, IdxLin, StrideOneDim>::limit;
-
-=======
-template <camp::idx_t... RangeInts, typename IdxLin>
-constexpr size_t LayoutBase_impl<camp::idx_seq<RangeInts...>, IdxLin>::n_dims;
-template <camp::idx_t... RangeInts, typename IdxLin>
-constexpr size_t LayoutBase_impl<camp::idx_seq<RangeInts...>, IdxLin>::limit;
+template <camp::idx_t... RangeInts, typename IdxLin, ptrdiff_t StrideOneDim>
+constexpr size_t LayoutBase_impl<camp::idx_seq<RangeInts...>, IdxLin, StrideOneDim>::n_dims;
+template <camp::idx_t... RangeInts, typename IdxLin, ptrdiff_t StrideOneDim>
+constexpr size_t LayoutBase_impl<camp::idx_seq<RangeInts...>, IdxLin, StrideOneDim>::limit;
 }
->>>>>>> d32bcfa1
 
 /*!
  * @brief A mapping of n-dimensional index space to a linear index space.
@@ -292,8 +292,8 @@
  *     layout.toIndices(lin2, i, j, k); // i,j,k = {0, 0, 1}
  *
  */
-template <size_t n_dims, typename IdxLin = Index_type>
-using Layout = detail::LayoutBase_impl<camp::make_idx_seq_t<n_dims>, IdxLin>;
+template <size_t n_dims, typename IdxLin = Index_type, ptrdiff_t StrideOne = -1>
+using Layout = detail::LayoutBase_impl<camp::make_idx_seq_t<n_dims>, IdxLin, StrideOne>;
 
 template <typename IdxLin, typename... DimTypes>
 struct TypedLayout : public Layout<sizeof...(DimTypes), Index_type> {
@@ -361,6 +361,7 @@
 };
 
 
+
 }  // namespace RAJA
 
 #endif