/*!
 ******************************************************************************
 *
 * \file
 *
 * \brief   Header file containing RAJA segment template methods for
 *          execution via CUDA kernel launch.
 *
 *          These methods should work on any platform that supports
 *          CUDA devices.
 *
 ******************************************************************************
 */

#ifndef RAJA_forall_cuda_HPP
#define RAJA_forall_cuda_HPP

#include "RAJA/config.hpp"
#include "RAJA/pattern/forall.hpp"


#if defined(RAJA_ENABLE_CUDA)

//~~~~~~~~~~~~~~~~~~~~~~~~~~~~~~~~~~~~~~~~~~~~~~~~~~~~~~~~~~~~~~~~~~~~~~~~~~~//
// Copyright (c) 2016, Lawrence Livermore National Security, LLC.
//
// Produced at the Lawrence Livermore National Laboratory
//
// LLNL-CODE-689114
//
// All rights reserved.
//
// This file is part of RAJA.
//
// For additional details, please also read RAJA/LICENSE.
//
// Redistribution and use in source and binary forms, with or without
// modification, are permitted provided that the following conditions are met:
//
// * Redistributions of source code must retain the above copyright notice,
//   this list of conditions and the disclaimer below.
//
// * Redistributions in binary form must reproduce the above copyright notice,
//   this list of conditions and the disclaimer (as noted below) in the
//   documentation and/or other materials provided with the distribution.
//
// * Neither the name of the LLNS/LLNL nor the names of its contributors may
//   be used to endorse or promote products derived from this software without
//   specific prior written permission.
//
// THIS SOFTWARE IS PROVIDED BY THE COPYRIGHT HOLDERS AND CONTRIBUTORS "AS IS"
// AND ANY EXPRESS OR IMPLIED WARRANTIES, INCLUDING, BUT NOT LIMITED TO, THE
// IMPLIED WARRANTIES OF MERCHANTABILITY AND FITNESS FOR A PARTICULAR PURPOSE
// ARE DISCLAIMED. IN NO EVENT SHALL LAWRENCE LIVERMORE NATIONAL SECURITY,
// LLC, THE U.S. DEPARTMENT OF ENERGY OR CONTRIBUTORS BE LIABLE FOR ANY
// DIRECT, INDIRECT, INCIDENTAL, SPECIAL, EXEMPLARY, OR CONSEQUENTIAL
// DAMAGES  (INCLUDING, BUT NOT LIMITED TO, PROCUREMENT OF SUBSTITUTE GOODS
// OR SERVICES; LOSS OF USE, DATA, OR PROFITS; OR BUSINESS INTERRUPTION)
// HOWEVER CAUSED AND ON ANY THEORY OF LIABILITY, WHETHER IN CONTRACT,
// STRICT LIABILITY, OR TORT (INCLUDING NEGLIGENCE OR OTHERWISE) ARISING
// IN ANY WAY OUT OF THE USE OF THIS SOFTWARE, EVEN IF ADVISED OF THE
// POSSIBILITY OF SUCH DAMAGE.
//
//~~~~~~~~~~~~~~~~~~~~~~~~~~~~~~~~~~~~~~~~~~~~~~~~~~~~~~~~~~~~~~~~~~~~~~~~~~~//

#include "RAJA/util/defines.hpp"
#include "RAJA/util/types.hpp"

#include "RAJA/internal/fault_tolerance.hpp"

#include "RAJA/policy/cuda/MemUtils_CUDA.hpp"
#include "RAJA/policy/cuda/policy.hpp"
#include "RAJA/policy/cuda/raja_cudaerrchk.hpp"

#include "RAJA/index/IndexSet.hpp"

namespace RAJA
{

namespace impl
{
<<<<<<< HEAD
=======

template <typename SEG_EXEC_POLICY_T, typename LOOP_BODY>
RAJA_INLINE void executeRangeList_forall(const IndexSetSegInfo* seg_info,
                                         LOOP_BODY&& loop_body);

template <typename SEG_EXEC_POLICY_T, typename LOOP_BODY>
RAJA_INLINE void executeRangeList_forall_Icount(const IndexSetSegInfo* seg_info,
                                                LOOP_BODY&& loop_body);

>>>>>>> d06caa62
//
//////////////////////////////////////////////////////////////////////
//
// CUDA kernel templates.
//
//////////////////////////////////////////////////////////////////////
//

// INTERNAL namespace to encapsulate helper functions
namespace INTERNAL
{

/*!
 ******************************************************************************
 *
 * \brief calculate global thread index from 1D grid of 1D blocks
 *
 ******************************************************************************
 */
__device__ __forceinline__ Index_type getGlobalIdx_1D_1D()
{
  Index_type blockId = blockIdx.x;
  Index_type threadId = blockId * blockDim.x + threadIdx.x;
  return threadId;
}
__device__ __forceinline__ Index_type getGlobalNumThreads_1D_1D()
{
  Index_type numThreads = blockDim.x * gridDim.x;
  return numThreads;
}

/*!
 ******************************************************************************
 *
 * \brief calculate global thread index from 3D grid of 3D blocks
 *
 ******************************************************************************
 */
__device__ __forceinline__ Index_type getGlobalIdx_3D_3D()
{
  Index_type blockId =
      blockIdx.x + blockIdx.y * gridDim.x + gridDim.x * gridDim.y * blockIdx.z;
  Index_type threadId = blockId * (blockDim.x * blockDim.y * blockDim.z)
                        + (threadIdx.z * (blockDim.x * blockDim.y))
                        + (threadIdx.y * blockDim.x) + threadIdx.x;
  return threadId;
}
__device__ __forceinline__ Index_type getGlobalNumThreads_3D_3D()
{
  Index_type numThreads =
      blockDim.x * blockDim.y * blockDim.z * gridDim.x * gridDim.y * gridDim.z;
  return numThreads;
}

}  // end INTERNAL namespace for helper functions


/*!
 ******************************************************************************
 *
 * \brief  CUDA kernal forall template for indirection array.
 *
 ******************************************************************************
 */
template <typename Iterator, typename LOOP_BODY>
__global__ void forall_cuda_kernel(LOOP_BODY loop_body,
                                   const Iterator idx,
                                   Index_type length)
{
  auto body = loop_body;

  Index_type ii = INTERNAL::getGlobalIdx_1D_1D();

  if (ii < length) {
    body(idx[ii]);
  }
}

/*!
 ******************************************************************************
 *
 * \brief  CUDA kernal forall_Icount template for indiraction array.
 *
 *         NOTE: lambda loop body requires two args (icount, index).
 *
 ******************************************************************************
 */
template <typename Iterator, typename LOOP_BODY>
__global__ void forall_Icount_cuda_kernel(LOOP_BODY loop_body,
                                          const Iterator idx,
                                          Index_type length,
                                          Index_type icount)
{
  auto body = loop_body;

  Index_type ii = INTERNAL::getGlobalIdx_1D_1D();

  if (ii < length) {
    body(ii + icount, idx[ii]);
  }
}

//
////////////////////////////////////////////////////////////////////////
//
// Function templates for CUDA execution over iterables.
//
////////////////////////////////////////////////////////////////////////
//

template <size_t BLOCK_SIZE, bool Async, typename Iterable, typename LOOP_BODY>
RAJA_INLINE void forall(cuda_exec<BLOCK_SIZE, Async>,
                        Iterable&& iter,
                        LOOP_BODY&& loop_body)
{
  beforeCudaKernelLaunch();

  auto body = loop_body;

  auto first_begin = std::begin(iter);
  auto final_end = std::end(iter);
  Index_type total_len = std::distance(first_begin, final_end);

  Index_type max_step_size = (getCudaMemblockUsedCount() > 0)
                                 ? BLOCK_SIZE * RAJA_CUDA_MAX_NUM_BLOCKS
                                 : total_len;

  RAJA_FT_BEGIN;

  for (Index_type step_size, offset = 0; offset < total_len;
       offset += step_size) {

    step_size = RAJA_MIN(total_len - offset, max_step_size);

    auto begin = first_begin + offset;
    auto end = begin + step_size;

    Index_type len = std::distance(begin, end);
    Index_type gridSize = RAJA_DIVIDE_CEILING_INT(len, BLOCK_SIZE);

    forall_cuda_kernel<<<RAJA_CUDA_LAUNCH_PARAMS(gridSize, BLOCK_SIZE)>>>(
        body, std::move(begin), len);
  }

  RAJA_CUDA_CHECK_AND_SYNC(Async);

  RAJA_FT_END;

  afterCudaKernelLaunch();
}


template <size_t BLOCK_SIZE, bool Async, typename Iterable, typename LOOP_BODY>
RAJA_INLINE void forall_Icount(cuda_exec<BLOCK_SIZE, Async>,
                               Iterable&& iter,
                               Index_type icount,
                               LOOP_BODY&& loop_body)
{
  beforeCudaKernelLaunch();

  auto body = loop_body;

  auto first_begin = std::begin(iter);
  auto final_end = std::end(iter);
  Index_type total_len = std::distance(first_begin, final_end);

  Index_type max_step_size = (getCudaMemblockUsedCount() > 0)
                                 ? BLOCK_SIZE * RAJA_CUDA_MAX_NUM_BLOCKS
                                 : total_len;

  RAJA_FT_BEGIN;

  for (Index_type step_size, offset = 0; offset < total_len;
       offset += step_size) {

    step_size = RAJA_MIN(total_len - offset, max_step_size);

    auto begin = first_begin + offset;
    auto end = begin + step_size;

    Index_type len = std::distance(begin, end);
    Index_type gridSize = RAJA_DIVIDE_CEILING_INT(len, BLOCK_SIZE);

    forall_Icount_cuda_kernel<<<RAJA_CUDA_LAUNCH_PARAMS(
        gridSize, BLOCK_SIZE)>>>(body, std::move(begin), len, icount + offset);
  }

  RAJA_CUDA_CHECK_AND_SYNC(Async);

  RAJA_FT_END;

  afterCudaKernelLaunch();
}

//
//////////////////////////////////////////////////////////////////////
//
// The following function templates iterate over index set segments
// using the explicitly named segment iteration policy and execute
// segments as CUDA kernels.
//
//////////////////////////////////////////////////////////////////////
//

/*!
 ******************************************************************************
 *
 * \brief  Sequential iteration over segments of index set and
 *         CUDA execution for segments.
 *
 ******************************************************************************
 */
<<<<<<< HEAD
template <size_t BLOCK_SIZE, bool Async, typename LOOP_BODY, typename ... SEG_TYPES>
RAJA_INLINE void forall(ExecPolicy<seq_segit,
                                   cuda_exec<BLOCK_SIZE, Async>>,
                        const IndexSet<SEG_TYPES ...>& iset,
                        LOOP_BODY&& loop_body)
=======
template <size_t BLOCK_SIZE, bool Async, typename LOOP_BODY>
RAJA_INLINE void forall(
    IndexSet::ExecPolicy<seq_segit, cuda_exec<BLOCK_SIZE, Async>>,
    const IndexSet& iset,
    LOOP_BODY&& loop_body)
>>>>>>> d06caa62
{
  int num_seg = iset.getNumSegments();
  for (int isi = 0; isi < num_seg; ++isi) {
    iset.segmentCall(isi,
                     CallForall(),
                     cuda_exec<BLOCK_SIZE>(),
                     loop_body);
  }  // iterate over segments of index set

  RAJA_CUDA_CHECK_AND_SYNC(Async);
}


/*!
 ******************************************************************************
 *
 * \brief  Sequential iteration over segments of index set and
 *         CUDA execution for segments.
 *
 *         This method passes index count to segment iteration.
 *
 *         NOTE: lambda loop body requires two args (icount, index).
 *
 ******************************************************************************
 */
template <size_t BLOCK_SIZE, bool Async, typename LOOP_BODY, typename ... SEG_TYPES>
RAJA_INLINE void forall_Icount(ExecPolicy<seq_segit,
                                          cuda_exec<BLOCK_SIZE, Async>>,
                               const IndexSet<SEG_TYPES ...>& iset,
                               LOOP_BODY&& loop_body)
{
  int num_seg = iset.getNumSegments();
  for (int isi = 0; isi < num_seg; ++isi) {
<<<<<<< HEAD
    iset.segmentCall(isi,
                     CallForallIcount(iset.getStartingIcount(isi)),
                     cuda_exec<BLOCK_SIZE>(),
                     loop_body);
=======
    const IndexSetSegInfo* seg_info = iset.getSegmentInfo(isi);
    executeRangeList_forall_Icount<cuda_exec<BLOCK_SIZE, true>>(seg_info,
                                                                loop_body);

>>>>>>> d06caa62
  }  // iterate over segments of index set

  RAJA_CUDA_CHECK_AND_SYNC(Async);
}

}  // closing brace for impl namespace

}  // closing brace for RAJA namespace

#endif  // closing endif for RAJA_ENABLE_CUDA guard

#endif  // closing endif for header file include guard<|MERGE_RESOLUTION|>--- conflicted
+++ resolved
@@ -79,18 +79,6 @@
 
 namespace impl
 {
-<<<<<<< HEAD
-=======
-
-template <typename SEG_EXEC_POLICY_T, typename LOOP_BODY>
-RAJA_INLINE void executeRangeList_forall(const IndexSetSegInfo* seg_info,
-                                         LOOP_BODY&& loop_body);
-
-template <typename SEG_EXEC_POLICY_T, typename LOOP_BODY>
-RAJA_INLINE void executeRangeList_forall_Icount(const IndexSetSegInfo* seg_info,
-                                                LOOP_BODY&& loop_body);
-
->>>>>>> d06caa62
 //
 //////////////////////////////////////////////////////////////////////
 //
@@ -303,19 +291,11 @@
  *
  ******************************************************************************
  */
-<<<<<<< HEAD
 template <size_t BLOCK_SIZE, bool Async, typename LOOP_BODY, typename ... SEG_TYPES>
 RAJA_INLINE void forall(ExecPolicy<seq_segit,
                                    cuda_exec<BLOCK_SIZE, Async>>,
                         const IndexSet<SEG_TYPES ...>& iset,
                         LOOP_BODY&& loop_body)
-=======
-template <size_t BLOCK_SIZE, bool Async, typename LOOP_BODY>
-RAJA_INLINE void forall(
-    IndexSet::ExecPolicy<seq_segit, cuda_exec<BLOCK_SIZE, Async>>,
-    const IndexSet& iset,
-    LOOP_BODY&& loop_body)
->>>>>>> d06caa62
 {
   int num_seg = iset.getNumSegments();
   for (int isi = 0; isi < num_seg; ++isi) {
@@ -349,17 +329,10 @@
 {
   int num_seg = iset.getNumSegments();
   for (int isi = 0; isi < num_seg; ++isi) {
-<<<<<<< HEAD
     iset.segmentCall(isi,
                      CallForallIcount(iset.getStartingIcount(isi)),
                      cuda_exec<BLOCK_SIZE>(),
                      loop_body);
-=======
-    const IndexSetSegInfo* seg_info = iset.getSegmentInfo(isi);
-    executeRangeList_forall_Icount<cuda_exec<BLOCK_SIZE, true>>(seg_info,
-                                                                loop_body);
-
->>>>>>> d06caa62
   }  // iterate over segments of index set
 
   RAJA_CUDA_CHECK_AND_SYNC(Async);
