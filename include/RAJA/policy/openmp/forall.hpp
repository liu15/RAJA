--- conflicted
+++ resolved
@@ -76,15 +76,7 @@
 /// OpenMP parallel for schedule policy implementation
 ///
 
-<<<<<<< HEAD
-template <typename Iterable, typename Func>
-RAJA_INLINE resources::EventProxy<resources::Host> forall_impl(resources::Host &host_res, 
-                                                    const omp_for_nowait_exec&,
-                                                    Iterable&& iter,
-                                                    Func&& loop_body)
-=======
 namespace internal
->>>>>>> eabda8bd
 {
 
   /// Tag dispatch for omp forall
@@ -100,12 +92,6 @@
       loop_body(begin_it[i]);
     }
   }
-<<<<<<< HEAD
-
-  return resources::EventProxy<resources::Host>(&host_res);
-}
-=======
->>>>>>> eabda8bd
 
   template <typename Iterable, typename Func, int ChunkSize>
   RAJA_INLINE void forall_impl(const ::RAJA::policy::omp::Static<ChunkSize>&,
@@ -185,40 +171,6 @@
     }
   }
 
-<<<<<<< HEAD
-template <typename Iterable, typename Func>
-RAJA_INLINE resources::EventProxy<resources::Host> forall_impl(resources::Host &host_res,
-                                                    const omp_for_exec&,
-                                                    Iterable&& iter,
-                                                    Func&& loop_body)
-{
-  RAJA_EXTRACT_BED_IT(iter);
-#pragma omp for
-  for (decltype(distance_it) i = 0; i < distance_it; ++i) {
-    loop_body(begin_it[i]);
-  }
-
-  return resources::EventProxy<resources::Host>(&host_res);
-}
-
-///
-/// OpenMP parallel for static policy implementation
-///
-
-template <typename Iterable, typename Func, size_t ChunkSize>
-RAJA_INLINE resources::EventProxy<resources::Host> forall_impl(resources::Host &host_res,
-                                                    const omp_for_static<ChunkSize>&,
-                                                    Iterable&& iter,
-                                                    Func&& loop_body)
-{
-  RAJA_EXTRACT_BED_IT(iter);
-#pragma omp for schedule(static, ChunkSize)
-  for (decltype(distance_it) i = 0; i < distance_it; ++i) {
-    loop_body(begin_it[i]);
-  }
-
-  return resources::EventProxy<resources::Host>(&host_res);
-=======
   #if !defined(RAJA_COMPILER_MSVC)
   // dynamic & guided
   template <typename Policy, typename Iterable, typename Func>
@@ -238,20 +190,23 @@
 } // end namespace internal
 
 template <typename Schedule, typename Iterable, typename Func>
-RAJA_INLINE void forall_impl(const omp_for_schedule_exec<Schedule>&,
-                             Iterable&& iter,
-                             Func&& loop_body)
+RAJA_INLINE resources::EventProxy<resources::Host> forall_impl(resources::Host& host_res,
+                                                               const omp_for_schedule_exec<Schedule>&,
+                                                               Iterable&& iter,
+                                                               Func&& loop_body)
 {
   internal::forall_impl(Schedule{}, std::forward<Iterable>(iter), std::forward<Func>(loop_body));
+  return resources::EventProxy<resources::Host>(&host_res);
 }
 
 template <typename Schedule, typename Iterable, typename Func>
-RAJA_INLINE void forall_impl(const omp_for_nowait_schedule_exec<Schedule>&,
-                             Iterable&& iter,
-                             Func&& loop_body)
+RAJA_INLINE resources::EventProxy<resources::Host> forall_impl(resources::Host& host_res,
+                                                               const omp_for_nowait_schedule_exec<Schedule>&,
+                                                               Iterable&& iter,
+                                                               Func&& loop_body)
 {
   internal::forall_impl_nowait(Schedule{}, std::forward<Iterable>(iter), std::forward<Func>(loop_body));
->>>>>>> eabda8bd
+  return resources::EventProxy<resources::Host>(&host_res);
 }
 
 //
